# mock defaults
#
# This config file is for site-specific default values that apply across all
# configurations. Options specified in this config file can be overridden in
# the individual mock config files.
#
# Entries in this file follow the same format as other mock config files.
# config_opts['foo'] = bar
#

# here are some of the options you can change.
#config_opts['chrootuser'] = 'mockbuild'
#config_opts['chrootgroup'] = 'mockbuild'
#config_opts['chroothome'] = '/builddir'
#config_opts['clean'] = True

#import grp
#config_opts['chrootuid'] = os.geteuid()
#config_opts['chrootgid'] = grp.getgrnam("mock")[2]

## copy the host resolv.conf to the chroot
#config_opts['use_host_resolv'] = True

## caching related options
#config_opts['rebuild_cache'] = False
#config_opts['use_cache'] = True
#config_opts['cache_topdir'] = "root-cache"
#config_opts['max_cache_age_days'] = 15

<<<<<<< HEAD
# copy the host resolv.conf to the chroot
config_opts['use_host_resolv'] = True

# caching related options
config_opts['rebuild_cache'] = True
config_opts['use_cache'] = True
config_opts['cache_topdir'] = "root-cache"
config_opts['max_cache_age_days'] = 15
=======
## to add new rpmmacros, you need to follow special syntax or mock breaks:
#config_opts['macros'] = config_opts['macros'] + """
#%%_my_special_rpm_macro  value
#"""
>>>>>>> eea35424
<|MERGE_RESOLUTION|>--- conflicted
+++ resolved
@@ -27,18 +27,7 @@
 #config_opts['cache_topdir'] = "root-cache"
 #config_opts['max_cache_age_days'] = 15
 
-<<<<<<< HEAD
-# copy the host resolv.conf to the chroot
-config_opts['use_host_resolv'] = True
-
-# caching related options
-config_opts['rebuild_cache'] = True
-config_opts['use_cache'] = True
-config_opts['cache_topdir'] = "root-cache"
-config_opts['max_cache_age_days'] = 15
-=======
 ## to add new rpmmacros, you need to follow special syntax or mock breaks:
 #config_opts['macros'] = config_opts['macros'] + """
 #%%_my_special_rpm_macro  value
 #"""
->>>>>>> eea35424
