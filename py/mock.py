--- conflicted
+++ resolved
@@ -426,11 +426,7 @@
     'ppc64'  : ('ppc', 'ppc64'),
     'sparc'  : ('sparc',),
     'sparc64': ('sparc', 'sparc64'),
-<<<<<<< HEAD
-    's390x'  : ('s390x',),
-=======
     's390x'  : ('s390', 's390x',),
->>>>>>> 52af389e
 }
 
 decorate(traceLog())
