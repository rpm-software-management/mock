# vim:expandtab:autoindent:tabstop=4:shiftwidth=4:filetype=python:textwidth=0:
# License: GPL2 or later see COPYING
# Originally written by Seth Vidal
# Sections taken from Mach by Thomas Vander Stichele
# Major reorganization and adaptation by Michael Brown
# Copyright (C) 2007 Michael E Brown <mebrown@michaels-house.net>

# python library imports
import fcntl
import glob
import imp
import logging
import os
import shutil
import stat
import grp
try:
    import uuid
    gotuuid = True
except:
    gotuuid = False


# our imports
import mock.util
import mock.exception
from mock.trace_decorator import traceLog, decorate, getLog

# classes
class Root(object):
    """controls setup of chroot environment"""
    decorate(traceLog())
    def __init__(self, config, uidManager):
        self._state = 'unstarted'
        self.uidManager = uidManager
        self._hooks = {}
        self.chrootWasCached = False
        self.chrootWasCleaned = False
        self.preExistingDeps = ""
        self.logging_initialized = False
        self.buildrootLock = None
        self.version = config['version']

        self.sharedRootName = config['root']
        if config.has_key('unique-ext'):
            config['root'] = "%s-%s" % (config['root'], config['unique-ext'])

        self.basedir = os.path.join(config['basedir'], config['root'])
        self.rpmbuild_arch = config['rpmbuild_arch']
        self._rootdir = os.path.join(self.basedir, 'root')
        self.homedir = config['chroothome']
        self.builddir = os.path.join(self.homedir, 'build')

        # result dir
        self.resultdir = config['resultdir'] % config

        self.root_log = getLog("mock")
        self.build_log = getLog("mock.Root.build")
        self._state_log = getLog("mock.Root.state")

        # config options
        self.configs = config['config_paths']
        self.config_name = config['chroot_name']
        self.chrootuid = config['chrootuid']
        self.chrootuser = 'mockbuild'
        self.chrootgid = config['chrootgid']
        self.chrootgroup = 'mockbuild'
        self.yum_conf_content = config['yum.conf']
        self.use_host_resolv = config['use_host_resolv']
        self.chroot_file_contents = config['files']
        self.chroot_setup_cmd = config['chroot_setup_cmd']
        self.yum_path = '/usr/bin/yum'
        self.yum_builddep_path = '/usr/bin/yum-builddep'
        self.macros = config['macros']
        self.more_buildreqs = config['more_buildreqs']
        self.cache_topdir = config['cache_topdir']
        self.cachedir = os.path.join(self.cache_topdir, self.sharedRootName)
        self.useradd = config['useradd']
        self.online = config['online']
        self.internal_dev_setup = config['internal_dev_setup']

        self.plugins = config['plugins']
        self.pluginConf = config['plugin_conf']
        self.pluginDir = config['plugin_dir']
        for key in self.pluginConf.keys():
            if not key.endswith('_opts'): continue
            self.pluginConf[key]['basedir'] = self.basedir
            self.pluginConf[key]['cache_topdir'] = self.cache_topdir
            self.pluginConf[key]['cachedir'] = self.cachedir
            self.pluginConf[key]['root'] = self.sharedRootName

        # mount/umount
        self.umountCmds = ['umount -n %s' % self.makeChrootPath('proc'),
                'umount -n %s' % self.makeChrootPath('sys')
               ]
        self.mountCmds = ['mount -n -t proc   mock_chroot_proc   %s' % self.makeChrootPath('proc'),
                'mount -n -t sysfs  mock_chroot_sysfs  %s' % self.makeChrootPath('sys'),
               ]

        self.build_log_fmt_str = config['build_log_fmt_str']
        self.root_log_fmt_str = config['root_log_fmt_str']
        self._state_log_fmt_str = config['state_log_fmt_str']

        self.state("init plugins")
        self._initPlugins()

        # default to not doing selinux things
        self.selinux = False

        # if the selinux plugin is disabled and we have SELinux enabled
        # on the host, we need to do SELinux things, so set the selinux
        # state variable to true
        if self.pluginConf['selinux_enable'] == False and mock.util.selinuxEnabled():
            self.selinux = True

        # officially set state so it is logged
        self.state("start")

    # =============
    #  'Public' API
    # =============
    decorate(traceLog())
    def addHook(self, stage, function):
        hooks = self._hooks.get(stage, [])
        if function not in hooks:
            hooks.append(function)
            self._hooks[stage] = hooks

    decorate(traceLog())
    def state(self, newState = None):
        if newState is not None:
            self._state = newState
            self._state_log.info("State Changed: %s" % self._state)

        return self._state

    decorate(traceLog())
    def clean(self):
        """clean out chroot with extreme prejudice :)"""
        self.tryLockBuildRoot()
        self.state("clean")
        self._callHooks('clean')
        self._unlock_and_rm_chroot()
        self.chrootWasCleaned = True
        self.unlockBuildRoot()

    decorate(traceLog())
    def _unlock_and_rm_chroot(self):
        if not os.path.exists(self.basedir):
            return
        t = self.basedir + ".tmp"
        if os.path.exists(t):
            mock.util.rmtree(t, selinux=self.selinux)
        os.rename(self.basedir, t)
        self.buildrootLock.close()
        try:
            mock.util.rmtree(t, selinux=self.selinux)
        except OSError, e:
            self.root_log.error(e)
            self.root_log.error("contents of /proc/mounts:\n%s" % open('/proc/mounts').read())
            self.root_log.error("looking for users of %s" % t)
            self._show_path_user(t)
            raise
        self.root_log.info("chroot (%s) unlocked and deleted" % self.basedir)

    decorate(traceLog())
    def scrub(self, scrub_opts):
        """clean out chroot and/or cache dirs with extreme prejudice :)"""
        self.tryLockBuildRoot()
        self.state("clean")
        self._resetLogging()
        self._callHooks('clean')
        for scrub in scrub_opts:
            if scrub == 'all':
                self.root_log.info("scrubbing everything for %s" % self.config_name)
                self._unlock_and_rm_chroot()
                self.chrootWasCleaned = True
                mock.util.rmtree(self.cachedir, selinux=self.selinux)
            elif scrub == 'chroot':
                self.root_log.info("scrubbing chroot for %s" % self.config_name)
                self._unlock_and_rm_chroot()
                self.chrootWasCleaned = True
            elif scrub == 'cache':
                self.root_log.info("scrubbing cache for %s" % self.config_name)
                mock.util.rmtree(self.cachedir, selinux=self.selinux)
            elif scrub == 'c-cache':
                self.root_log.info("scrubbing c-cache for %s" % self.config_name)
                mock.util.rmtree(os.path.join(self.cachedir, 'ccache'), selinux=self.selinux)
            elif scrub == 'root-cache':
                self.root_log.info("scrubbing root-cache for %s" % self.config_name)
                mock.util.rmtree(os.path.join(self.cachedir, 'root_cache'), selinux=self.selinux)
            elif scrub == 'yum-cache':
                self.root_log.info("scrubbing yum-cache for %s" % self.config_name)
                mock.util.rmtree(os.path.join(self.cachedir, 'yum_cache'), selinux=self.selinux)
        self.unlockBuildRoot()

    decorate(traceLog())
    def tryLockBuildRoot(self):
        self.state("lock buildroot")
        try:
            self.buildrootLock = open(os.path.join(self.basedir, "buildroot.lock"), "a+")
        except IOError, e:
            return 0

        try:
            fcntl.lockf(self.buildrootLock.fileno(), fcntl.LOCK_EX | fcntl.LOCK_NB)
        except IOError, e:
            raise mock.exception.BuildRootLocked, "Build root is locked by another process."

        return 1

    decorate(traceLog())
    def unlockBuildRoot(self):
        self.state("unlock buildroot")
        if self.buildrootLock:
            self.buildrootLock.close()
            try:
                os.remove(os.path.join(self.basedir, "buildroot.lock"))
            except OSError,e:
                pass
        return 0

    decorate(traceLog())
    def makeChrootPath(self, *args):
        '''For safety reasons, self._rootdir should not be used directly. Instead
        use this handy helper function anytime you want to reference a path in
        relation to the chroot.'''
        tmp = self._rootdir + "/" + "/".join(args)
        return tmp.replace("//", "/")

    decorate(traceLog())
    def init(self):
        try:
            self._init()
        except (KeyboardInterrupt, Exception):
            self._callHooks('initfailed')
            raise

    decorate(traceLog())
    def _init(self):
        self.state("init")

        # NOTE: removed the following stuff vs mock v0:
        #   --> /etc/ is no longer 02775 (new privs model)
        #   --> no /etc/yum.conf symlink (F7 and above)

         # create our base directory heirarchy
        mock.util.mkdirIfAbsent(self.basedir)
        mock.util.mkdirIfAbsent(self.makeChrootPath())

        self.uidManager.dropPrivsTemp()
        try:
            mock.util.mkdirIfAbsent(self.resultdir)
        except (OSError,), e:
            if e.errno == 13:
                raise mock.exception.ResultDirNotAccessible( ResultDirNotAccessible.__doc__ % self.resultdir )
        self.uidManager.restorePrivs()

        # lock this buildroot so we dont get stomped on.
        self.tryLockBuildRoot()

        # create our log files. (if they havent already)
        self._resetLogging()

        # write out config details
        self.root_log.debug('rootdir = %s' % self.makeChrootPath())
        self.root_log.debug('resultdir = %s' % self.resultdir)

        # set up plugins:
        self._callHooks('preinit')

        # create skeleton dirs
        self.root_log.debug('create skeleton dirs')
        for item in [
                     'var/lib/rpm',
                     'var/lib/yum',
                     'var/lib/dbus',
                     'var/log',
                     'var/lock/rpm',
                     'etc/rpm',
                     'tmp',
                     'var/tmp',
                     'etc/yum.repos.d',
                     'etc/yum',
                     'proc',
                     'sys',
                    ]:
            mock.util.mkdirIfAbsent(self.makeChrootPath(item))

        # touch files
        self.root_log.debug('touch required files')
        for item in [self.makeChrootPath('etc', 'mtab'),
                     self.makeChrootPath('etc', 'fstab'),
                     self.makeChrootPath('var', 'log', 'yum.log')]:
            mock.util.touch(item)

        # write in yum.conf into chroot
        # always truncate and overwrite (w+)
        self.root_log.debug('configure yum')
        yumconf = self.makeChrootPath('etc', 'yum', 'yum.conf')
        yumconf_fo = open(yumconf, 'w+')
        yumconf_fo.write(self.yum_conf_content)
        yumconf_fo.close()

        # symlink /etc/yum.conf to /etc/yum/yum.conf (FC6 requires)
        try:
            os.unlink(self.makeChrootPath("etc", "yum.conf"))
        except OSError:
            pass
        os.symlink('yum/yum.conf', self.makeChrootPath("etc", "yum.conf"))

        # set up resolver configuration
        if self.use_host_resolv:
            etcdir = self.makeChrootPath('etc')

            resolvconfpath = self.makeChrootPath('etc', 'resolv.conf')
            if os.path.exists(resolvconfpath):
                os.remove(resolvconfpath)
            shutil.copy2('/etc/resolv.conf', etcdir)

            hostspath = self.makeChrootPath('etc', 'hosts')
            if os.path.exists(hostspath):
                os.remove(hostspath)
            shutil.copy2('/etc/hosts', etcdir)

        if gotuuid:
            # Anything that tries to use libdbus inside the chroot will require this
            # FIXME - merge this code with other OS-image building code
            machine_uuid = uuid.uuid4().hex
            dbus_uuid_path = self.makeChrootPath('var', 'lib', 'dbus', 'machine-id')
            f = open(dbus_uuid_path, 'w')
            f.write(machine_uuid)
            f.write('\n')
            f.close()

        # files that need doing
        for key in self.chroot_file_contents:
            p = self.makeChrootPath(key)
            if not os.path.exists(p):
                # create directory if necessary
                mock.util.mkdirIfAbsent(os.path.dirname(p))
                # write file
                fo = open(p, 'w+')
                fo.write(self.chroot_file_contents[key])
                fo.close()

        if self.internal_dev_setup:
            self._setupDev()

        # yum stuff
        self.state("running yum")
        try:
            self._mountall()
            if self.chrootWasCleaned:
                self.yum_init_install_output = self._yum(self.chroot_setup_cmd, returnOutput=1)
            if self.chrootWasCached:
                self._yum('update', returnOutput=1)

            # create user
            self._makeBuildUser()

            # create rpmbuild dir
            self._buildDirSetup()

            # set up timezone to match host
            localtimedir = self.makeChrootPath('etc')
            localtimepath = self.makeChrootPath('etc', 'localtime')
            if os.path.exists(localtimepath):
                os.remove(localtimepath)
            shutil.copy2('/etc/localtime', localtimedir)

            # done with init
            self._callHooks('postinit')
        finally:
            self._umountall()
        self.unlockBuildRoot()

    decorate(traceLog())
    def _setupDev(self):
        # files in /dev
        mock.util.rmtree(self.makeChrootPath("dev"), selinux=self.selinux)
        mock.util.mkdirIfAbsent(self.makeChrootPath("dev", "pts"))
        mock.util.mkdirIfAbsent(self.makeChrootPath("dev", "shm"))
        prevMask = os.umask(0000)
        devFiles = [
            (stat.S_IFCHR | 0666, os.makedev(1, 3), "dev/null"),
            (stat.S_IFCHR | 0666, os.makedev(1, 7), "dev/full"),
            (stat.S_IFCHR | 0666, os.makedev(1, 5), "dev/zero"),
            (stat.S_IFCHR | 0666, os.makedev(1, 8), "dev/random"),
            (stat.S_IFCHR | 0444, os.makedev(1, 9), "dev/urandom"),
            (stat.S_IFCHR | 0600, os.makedev(5, 1), "dev/console"),
        ]
        kver = os.uname()[2]
        getLog().debug("kver == %s" % kver)
        # make the device node for el4 and el5
        if mock.util.cmpKernelEVR(kver, '2.6.18') <= 0:
            devFiles.append((stat.S_IFCHR | 0666, os.makedev(5, 2), "dev/ptmx"))

        for i in devFiles:
            # create node
            os.mknod( self.makeChrootPath(i[2]), i[0], i[1])
            # set context. (only necessary if host running selinux enabled.)
            # fails gracefully if chcon not installed.
            if self.selinux:
                mock.util.do(
                    ["chcon", "--reference=/%s"% i[2], self.makeChrootPath(i[2])]
                    , raiseExc=0, shell=False)

        os.symlink("/proc/self/fd/0", self.makeChrootPath("dev/stdin"))
        os.symlink("/proc/self/fd/1", self.makeChrootPath("dev/stdout"))
        os.symlink("/proc/self/fd/2", self.makeChrootPath("dev/stderr"))

        # if hosted on EL{4,5} create /dev/tty node in chroot
<<<<<<< HEAD
        #if mock.util.cmpKernelEVR(kver, '2.6.19') <= 0:
        #    os.mknod(self.makeChrootPath("dev/tty", stat.S_IFCHR|0666, os.makedev(5, 0)))
        #    getLog().debug("created /dev/tty node device node")
=======
        if mock.util.cmpKernelEVR(kver, '2.6.19') <= 0:
            os.mknod(self.makeChrootPath("dev/tty"), stat.S_IFCHR|0666, os.makedev(5, 0))
            getLog().debug("created /dev/tty node device node")
>>>>>>> 44184190

        # symlink /dev/fd in the chroot for everything except RHEL4
        if mock.util.cmpKernelEVR(kver, '2.6.9') > 0:
            os.symlink("/proc/self/fd",   self.makeChrootPath("dev/fd"))

        # comment the below out for now
        # symlinks for Fedora and el6 hosts
        # if mock.util.cmpKernelEVR(kver, '2.6.19') > 0:
        #    os.symlink("/dev/pts/ptmx", self.makeChrootPath("dev/ptmx"))
        #    if os.path.exists(self.makeChrootPath("dev/tty")):
        #        getLog().debug("removed dev/tty device node!")
        #        os.remove(self.makeChrootPath("dev/tty"))
        #    os.symlink("/dev/ptmx", self.makeChrootPath("dev/tty"))
        #    getLog().debug("symlinked dev/tty to ptmx")

        os.umask(prevMask)

        # mount/umount
        for devUnmtCmd in (
                'umount -n %s' % self.makeChrootPath('/dev/pts'),
                'umount -n %s' % self.makeChrootPath('/dev/shm') ):
            if devUnmtCmd not in self.umountCmds:
                self.umountCmds.append(devUnmtCmd)

        mountopt = 'gid=%d,mode=0620,ptmxmode=0666' % grp.getgrnam('tty').gr_gid
        if mock.util.cmpKernelEVR(kver, '2.6.29') >= 0:
            mountopt += ',newinstance'

        for devMntCmd in (
                'mount -n -t devpts -o %s mock_chroot_devpts %s' % (mountopt, self.makeChrootPath('/dev/pts')),
                'mount -n -t tmpfs mock_chroot_shmfs %s' % self.makeChrootPath('/dev/shm') ):
            if devMntCmd not in self.mountCmds:
                self.mountCmds.append(devMntCmd)

    # bad hack
    # comment out decorator here so we dont get double exceptions in the root log
    #decorate(traceLog())
    def doChroot(self, command, env="", shell=True, *args, **kargs):
        """execute given command in root"""
        return mock.util.do(command, chrootPath=self.makeChrootPath(),
                            shell=shell, *args, **kargs )

    decorate(traceLog())
    def yumInstall(self, *rpms):
        """call yum to install the input rpms into the chroot"""
        # pass build reqs (as strings) to installer
        self.root_log.info("installing package(s): %s" % " ".join(rpms))
        try:
            self._mountall()
            output = self._yum('install %s' % ' '.join(rpms), returnOutput=1)
            self.root_log.info(output)
        finally:
            self._umountall()

    decorate(traceLog())
    def yumUpdate(self):
        """use yum to update the chroot"""
        try:
            self._mountall()
            self._yum('update', returnOutput=1)
        finally:
            self._umountall()

    decorate(traceLog())
    def installSrpmDeps(self, *srpms):
        """figure out deps from srpm. call yum to install them"""
        try:
            self.uidManager.becomeUser(0, 0)

            def _yum_and_check(cmd):
                output = self._yum(cmd, returnOutput=1)
                for line in output.split('\n'):
                    if line.lower().find('No Package found for'.lower()) != -1:
                        raise mock.exception.BuildError, "Bad build req: %s. Exiting." % line

            # first, install pre-existing deps and configured additional ones
            arg_string = self.preExistingDeps
            for hdr in mock.util.yieldSrpmHeaders(srpms, plainRpmOk=1):
                # get text buildreqs
                for item in mock.util.getAddtlReqs(hdr, self.more_buildreqs):
                    arg_string = arg_string + " '%s'" % item
            if arg_string != "":
                # everything exists, okay, install them all.
                # pass build reqs (as strings) to installer
                _yum_and_check('resolvedep %s' % arg_string)
                # nothing made us exit, so we continue
                self._yum('install %s' % arg_string, returnOutput=1)

            # install actual build dependencies
            _yum_and_check("builddep '%s'" % "' '".join(srpms))
        finally:
            self.uidManager.restorePrivs()


    #
    # UNPRIVLEGED:
    #   Everything in this function runs as the build user
    #       -> except hooks. :)
    #
    decorate(traceLog())
    def build(self, srpm, timeout):
        """build an srpm into binary rpms, capture log"""

        # tell caching we are building
        self._callHooks('earlyprebuild')

        try:
            self._setupDev()
            self._mountall()
            self.uidManager.becomeUser(self.chrootuid, self.chrootgid)
            self.state("setup")

            srpmChrootFilename = self._copySrpmIntoChroot(srpm)
            srpmBasename = os.path.basename(srpmChrootFilename)

            # Completely/Permanently drop privs while running the following:
            self.doChroot(
                ["rpm", "-Uvh", "--nodeps", srpmChrootFilename],
                shell=False,
                uid=self.chrootuid,
                gid=self.chrootgid,
                )

            # rebuild srpm/rpm from SPEC file
            specs = glob.glob(self.makeChrootPath(self.builddir, "SPECS", "*.spec"))
            if len(specs) < 1:
                raise mock.exception.PkgError, "No Spec file found in srpm: %s" % srpmBasename

            spec = specs[0] # if there's more than one then someone is an idiot
            chrootspec = spec.replace(self.makeChrootPath(), '') # get rid of rootdir prefix
            # Completely/Permanently drop privs while running the following:

            self.doChroot(
                ["bash", "--login", "-c", 'rpmbuild -bs --target %s --nodeps %s' % (self.rpmbuild_arch, chrootspec)],
                shell=False,
                logger=self.build_log, timeout=timeout,
                uid=self.chrootuid,
                gid=self.chrootgid,
                )

            rebuiltSrpmFile = glob.glob("%s/%s/SRPMS/*.src.rpm" % (self.makeChrootPath(), self.builddir))
            if len(rebuiltSrpmFile) != 1:
                raise mock.exception.PkgError, "Expected to find single rebuilt srpm, found %d." % len(rebuiltSrpmFile)

            rebuiltSrpmFile = rebuiltSrpmFile[0]
            self.installSrpmDeps(rebuiltSrpmFile)

            #have to permanently drop privs or rpmbuild regains them
            self.state("build")

            # tell caching we are building
            self._callHooks('prebuild')

            # --nodeps because rpm in the root may not be able to read rpmdb
            # created by rpm that created it (outside of chroot)
            self.doChroot(
                ["bash", "--login", "-c", 'rpmbuild -bb --target %s --nodeps %s' % (self.rpmbuild_arch, chrootspec)],
                shell=False,
                logger=self.build_log, timeout=timeout,
                uid=self.chrootuid,
                gid=self.chrootgid,
                )

            bd_out = self.makeChrootPath(self.builddir)
            rpms = glob.glob(bd_out + '/RPMS/*.rpm')
            srpms = glob.glob(bd_out + '/SRPMS/*.rpm')
            packages = rpms + srpms

            self.root_log.debug("Copying packages to result dir")
            for item in packages:
                shutil.copy2(item, self.resultdir)

        finally:
            self.uidManager.restorePrivs()
            self._umountall()

            # tell caching we are done building
            self._callHooks('postbuild')


    #
    # UNPRIVLEGED:
    #   Everything in this function runs as the build user
    #       -> except hooks. :)
    #
    decorate(traceLog())
    def buildsrpm(self, spec, sources, timeout):
        """build an srpm, capture log"""

        # tell caching we are building
        self._callHooks('earlyprebuild')

        try:
            self._mountall()
            self.uidManager.becomeUser(self.chrootuid, self.chrootgid)
            self.state("setup")

            # copy spec/sources
            shutil.copy(spec, self.makeChrootPath(self.builddir, "SPECS"))

            # Resolve any symlinks
            sources = os.path.realpath(sources)

            if os.path.isdir(sources):
                os.rmdir(self.makeChrootPath(self.builddir, "SOURCES"))
                shutil.copytree(sources, self.makeChrootPath(self.builddir, "SOURCES"))
            else:
                shutil.copy(sources, self.makeChrootPath(self.builddir, "SOURCES"))

            spec =  self.makeChrootPath(self.builddir, "SPECS", os.path.basename(spec))
            chrootspec = spec.replace(self.makeChrootPath(), '') # get rid of rootdir prefix

            spec =  self.makeChrootPath(self.builddir, "SPECS", os.path.basename(spec))
            chrootspec = spec.replace(self.makeChrootPath(), '') # get rid of rootdir prefix

            # Completely/Permanently drop privs while running the following:
            self.state("buildsrpm")
            self.doChroot(
                ["bash", "--login", "-c", 'rpmbuild -bs --target %s --nodeps %s' % (self.rpmbuild_arch, chrootspec)],
                shell=False,
                logger=self.build_log, timeout=timeout,
                uid=self.chrootuid,
                gid=self.chrootgid,
                )

            rebuiltSrpmFile = glob.glob("%s/%s/SRPMS/*.src.rpm" % (self.makeChrootPath(), self.builddir))
            if len(rebuiltSrpmFile) != 1:
                raise mock.exception.PkgError, "Expected to find single rebuilt srpm, found %d." % len(rebuiltSrpmFile)

            rebuiltSrpmFile = rebuiltSrpmFile[0]
            srpmBasename = rebuiltSrpmFile.split("/")[-1]

            self.root_log.debug("Copying package to result dir")
            shutil.copy2(rebuiltSrpmFile, self.resultdir)

            resultSrpmFile = self.resultdir + "/" + srpmBasename

        finally:
            self.uidManager.restorePrivs()
            self._umountall()

            # tell caching we are done building
            self._callHooks('postbuild')

            try:
                return resultSrpmFile
            except:
                return None




    # =============
    # 'Private' API
    # =============
    decorate(traceLog())
    def _callHooks(self, stage):
        hooks = self._hooks.get(stage, [])
        for hook in hooks:
            hook()

    decorate(traceLog())
    def _initPlugins(self):
        # Import plugins  (simplified copy of what yum does). Can add yum
        #  features later when we prove we need them.
        for modname, modulefile in [ (p, os.path.join(self.pluginDir, "%s.py" % p)) for p in self.plugins ]:
            if not self.pluginConf.get("%s_enable"%modname): continue
            fp, pathname, description = imp.find_module(modname, [self.pluginDir])
            try:
                module = imp.load_module(modname, fp, pathname, description)
            finally:
                fp.close()

            if not hasattr(module, 'requires_api_version'):
                raise mock.exception.Error('Plugin "%s" doesn\'t specify required API version' % modname)

            module.init(self, self.pluginConf["%s_opts" % modname])

    decorate(traceLog())
    def _mountall(self):
        """mount 'normal' fs like /dev/ /proc/ /sys"""
        for cmd in self.mountCmds:
            self.root_log.debug(cmd)
            mock.util.do(cmd, shell=True)

    decorate(traceLog())
    def _umountall(self):
        """umount all mounted chroot fs."""
        # first try removing all expected mountpoints.
        for cmd in reversed(self.umountCmds):
            try:
                mock.util.do(cmd, raiseExc=1, shell=True)
            except mock.exception.Error, e:
                # the exception already contains info about the error.
                self.root_log.warning(e)
                self._show_path_user(cmd.split()[-1])
        # then remove anything that might be left around.
        mountpoints = open("/proc/mounts").read().strip().split("\n")
        # umount in reverse mount order to prevent nested mount issues that
        # may prevent clean unmount.
        for mountline in reversed(mountpoints):
            mountpoint = mountline.split()[1]
            if os.path.realpath(mountpoint).startswith(os.path.realpath(self.makeChrootPath()) + "/"):
                cmd = "umount -n %s" % mountpoint
                self.root_log.warning("Forcibly unmounting '%s' from chroot." % mountpoint)
                mock.util.do(cmd, raiseExc=0, shell=True)

    decorate(traceLog())
    def _show_path_user(self, path):
        cmd = ['/sbin/fuser', '-a', '-v', path]
        self.root_log.debug("using 'fuser' to find users of %s" % path)
        out = mock.util.do(cmd, returnOutput=1)
        self.root_log.debug(out)
        return out

    decorate(traceLog())
    def _yum(self, cmd, returnOutput=0):
        """use yum to install packages/package groups into the chroot"""
        # mock-helper yum --installroot=rootdir cmd
        cmdOpts = ""
        if not self.online:
            cmdOpts = "-C"

        # invoke yum-builddep instead of yum if cmd is builddep
        exepath = self.yum_path
        if cmd.startswith("builddep "):
            exepath = self.yum_builddep_path
            cmd = cmd[len("builddep "):]
        cmd = '%s --installroot %s %s %s' % (exepath, self.makeChrootPath(), cmdOpts, cmd)
        self.root_log.debug(cmd)
        output = ""
        try:
            self._callHooks("preyum")
            output = mock.util.do(cmd, returnOutput=returnOutput, shell=True)
            self._callHooks("postyum")
            return output
        except mock.exception.Error, e:
            raise mock.exception.YumError, str(e)

    decorate(traceLog())
    def _makeBuildUser(self):
        if not os.path.exists(self.makeChrootPath('usr/sbin/useradd')):
            raise mock.exception.RootError, "Could not find useradd in chroot, maybe the install failed?"

        # safe and easy. blow away existing /builddir and completely re-create.
        mock.util.rmtree(self.makeChrootPath(self.homedir), selinux=self.selinux)
        dets = { 'uid': str(self.chrootuid), 'gid': str(self.chrootgid), 'user': self.chrootuser, 'group': self.chrootgroup, 'home': self.homedir }

        # ok for these two to fail
        self.doChroot(['/usr/sbin/userdel', '-r', '-f', dets['user']], shell=False, raiseExc=False)
        self.doChroot(['/usr/sbin/groupdel', dets['group']], shell=False, raiseExc=False)

        self.doChroot(['/usr/sbin/groupadd', '-g', dets['gid'], dets['group']], shell=False)
        self.doChroot(self.useradd % dets, shell=True)
        self._enable_chrootuser_account()

    decorate(traceLog())
    def _enable_chrootuser_account(self):
        passwd = self.makeChrootPath('/etc/passwd')
        lines = open(passwd).readlines()
        disabled = False
        newlines = []
        for l in lines:
            parts = l.strip().split(':')
            if parts[0] == self.chrootuser and parts[1].startswith('!!'):
                disabled = True
                parts[1] = parts[1][2:]
            newlines.append(':'.join(parts))
        if disabled:
            f = open(passwd, "w")
            for l in newlines:
                f.write(l+'\n')
            f.close()

    decorate(traceLog())
    def _resetLogging(self):
        # ensure we dont attach the handlers multiple times.
        if self.logging_initialized:
            return
        self.logging_initialized = True

        try:
            self.uidManager.dropPrivsTemp()

            # attach logs to log files.
            # This happens in addition to anything that
            # is set up in the config file... ie. logs go everywhere
            for (log, filename, fmt_str) in (
                    (self._state_log, "state.log", self._state_log_fmt_str),
                    (self.build_log, "build.log", self.build_log_fmt_str),
                    (self.root_log, "root.log", self.root_log_fmt_str)):
                fullPath = os.path.join(self.resultdir, filename)
                fh = logging.FileHandler(fullPath, "a+")
                formatter = logging.Formatter(fmt_str)
                fh.setFormatter(formatter)
                fh.setLevel(logging.NOTSET)
                log.addHandler(fh)
                log.info("Mock Version: %s" % self.version)
        finally:
            self.uidManager.restorePrivs()


    #
    # UNPRIVLEGED:
    #   Everything in this function runs as the build user
    #
    decorate(traceLog())
    def _buildDirSetup(self):
        # create all dirs as the user who will be dropping things there.
        self.uidManager.becomeUser(self.chrootuid, self.chrootgid)
        try:
            # create dir structure
            for subdir in [self.makeChrootPath(self.builddir, s) for s in ('RPMS', 'SRPMS', 'SOURCES', 'SPECS', 'BUILD', 'BUILDROOT', 'originals')]:
                mock.util.mkdirIfAbsent(subdir)

            # change ownership so we can write to build home dir
            for (dirpath, dirnames, filenames) in os.walk(self.homedir):
                for path in dirnames + filenames:
                    os.chown(os.path.join(dirpath, path), self.chrootuid, -1)
                    os.chmod(os.path.join(dirpath, path), 0755)

            # rpmmacros default
            macrofile_out = self.makeChrootPath(self.homedir, ".rpmmacros")
            rpmmacros = open(macrofile_out, 'w+')
            for key, value in self.macros.items():
                rpmmacros.write( "%s %s\n" % (key, value) )
            rpmmacros.close()

        finally:
            self.uidManager.restorePrivs()

    #
    # UNPRIVLEGED:
    #   Everything in this function runs as the build user
    #
    decorate(traceLog())
    def _copySrpmIntoChroot(self, srpm):
        srpmFilename = os.path.basename(srpm)
        dest = self.makeChrootPath(self.builddir, 'originals')
        shutil.copy2(srpm, dest)
        return os.path.join(self.builddir, 'originals', srpmFilename)
<|MERGE_RESOLUTION|>--- conflicted
+++ resolved
@@ -411,15 +411,9 @@
         os.symlink("/proc/self/fd/2", self.makeChrootPath("dev/stderr"))
 
         # if hosted on EL{4,5} create /dev/tty node in chroot
-<<<<<<< HEAD
         #if mock.util.cmpKernelEVR(kver, '2.6.19') <= 0:
         #    os.mknod(self.makeChrootPath("dev/tty", stat.S_IFCHR|0666, os.makedev(5, 0)))
         #    getLog().debug("created /dev/tty node device node")
-=======
-        if mock.util.cmpKernelEVR(kver, '2.6.19') <= 0:
-            os.mknod(self.makeChrootPath("dev/tty"), stat.S_IFCHR|0666, os.makedev(5, 0))
-            getLog().debug("created /dev/tty node device node")
->>>>>>> 44184190
 
         # symlink /dev/fd in the chroot for everything except RHEL4
         if mock.util.cmpKernelEVR(kver, '2.6.9') > 0:
