# next four lines substituted by autoconf
%define major @RELEASE_MAJOR@
%define minor @RELEASE_MINOR@
%define sub @RELEASE_SUBLEVEL@
%define extralevel @RELEASE_RPM_EXTRALEVEL@
%define release_name mock
%define release_version %{major}.%{minor}.%{sub}%{extralevel}

%{!?python_sitelib: %define python_sitelib %(%{__python} -c "from distutils.sysconfig import get_python_lib; print get_python_lib()")}

Summary: Builds packages inside chroots
Name: mock
Version: %{release_version}
Release: 1%{?dist}
License: GPLv2+
Group: Development/Tools
Source: https://fedorahosted.org/mock/attachment/wiki/MockTarballs/%{name}-%{version}.tar.gz
URL: http://fedoraproject.org/wiki/Projects/Mock
BuildRoot: %{_tmppath}/%{name}-%{version}-%{release}-root-%(%{__id_u} -n)
BuildArch: noarch
Requires: python >= 2.4, yum >= 2.4, yum-utils >= 1.1.9, tar, pigz, python-ctypes, python-decoratortools, usermode
Requires: createrepo
Requires(pre): shadow-utils
Requires(post): coreutils
BuildRequires: python-devel
%if 0%{?el5}
Requires: python-hashlib
%endif

%description
Mock takes an SRPM and builds it in a chroot

%prep
%setup -q

%build
%configure
make

%install
rm -rf $RPM_BUILD_ROOT
make DESTDIR=$RPM_BUILD_ROOT install
mkdir -p $RPM_BUILD_ROOT/var/lib/mock
mkdir -p $RPM_BUILD_ROOT/var/cache/mock
chmod 2775 $RPM_BUILD_ROOT/var/cache/mock
ln -s consolehelper $RPM_BUILD_ROOT/usr/bin/mock

# compatibility symlinks
# (probably be nuked in the future)
pushd $RPM_BUILD_ROOT/etc/mock
ln -s epel-4-i386.cfg   fedora-4-i386-epel.cfg
ln -s epel-4-ppc.cfg    fedora-4-ppc-epel.cfg
ln -s epel-4-x86_64.cfg fedora-4-x86_64-epel.cfg
ln -s epel-5-i386.cfg   fedora-5-i386-epel.cfg
ln -s epel-5-ppc.cfg    fedora-5-ppc-epel.cfg
ln -s epel-5-x86_64.cfg fedora-5-x86_64-epel.cfg
# more compat, from devel/rawhide rename
ln -s fedora-rawhide-i386.cfg fedora-devel-i386.cfg
ln -s fedora-rawhide-x86_64.cfg fedora-devel-x86_64.cfg
ln -s fedora-rawhide-ppc.cfg fedora-devel-ppc.cfg
ln -s fedora-rawhide-ppc64.cfg fedora-devel-ppc64.cfg
popd
find $RPM_BUILD_ROOT%{_sysconfdir}/mock -name "*.cfg" \
    | sed -e "s|^$RPM_BUILD_ROOT|%%config(noreplace) |" > %{name}.cfgs
# just for %%ghosting purposes
ln -s fedora-rawhide-x86_64.cfg $RPM_BUILD_ROOT%{_sysconfdir}/mock/default.cfg

%clean
rm -rf $RPM_BUILD_ROOT

%pre
if [ $1 -eq 1 ]; then
    groupadd -r mock >/dev/null 2>&1 || :
fi

%post
# TODO: use dist and version of install system, not build one
if [ ! -e %{_sysconfdir}/%{name}/default.cfg ] ; then
    arch=$(uname -i)
    for ver in %{?fedora}%{?rhel} rawhide ; do
        cfg=%{?fedora:fedora}%{?rhel:epel}-$ver-$arch.cfg
        if [ -e %{_sysconfdir}/%{name}/$cfg ] ; then
            ln -s $cfg %{_sysconfdir}/%{name}/default.cfg
            exit 0
        fi
    done
fi
# fix cache permissions from old installs
chmod 2755 /var/cache/mock
:

%files -f %{name}.cfgs
%defattr(-, root, root)

# executables
%{_bindir}/mock
%attr(0755, root, root) %{_sbindir}/mock

# python stuff
%{python_sitelib}/*

# config files
%dir  %{_sysconfdir}/%{name}
%ghost %config(noreplace,missingok) %{_sysconfdir}/%{name}/default.cfg
%config(noreplace) %{_sysconfdir}/%{name}/*.ini
%config(noreplace) %{_sysconfdir}/pam.d/%{name}
%config(noreplace) %{_sysconfdir}/security/console.apps/%{name}
%{_sysconfdir}/bash_completion.d

# docs
%{_mandir}/man1/mock.1*
%doc ChangeLog

# build dir
%attr(02775, root, mock) %dir /var/lib/mock

# cache dir
%attr(02775, root, mock) %dir /var/cache/mock

%changelog
<<<<<<< HEAD
* Sat May  7 2011 Clark Williams <williams@redhat.com> - 1.1.10-1
- Fixed problem where mock was not constrained to the chroot (BZ# 669733)
- From  Mathieu Bridon <bochecha@fedoraproject.org>
  - fix chroot cleanup issues (BZ# 668222)
- Fix typo in /dev/tty creation code for EPEL{4,5} (BZ# 675803)
- From Ville Skyttä <ville.skytta@iki.fi>:
  - Fixes shell escaping issue by using tuples rather than strings
=======
* Fri May 13 2011 Clark Williams <williams@redhat.com> - 1.1.10-1
- raise exception if running mock and user not member of mock group (BZ# 630791)
- call setsid() to kill controlling terminal in chroot (BZ# 672713,501096)
- Went back to creating /dev/tty and /dev/ptmx in all chroots (BZ# 683111)
- Fixed problem where mock was not constrained to the chroot (BZ# 669733)
- Fix typo in /dev/tty creation code for EPEL{4,5} (BZ# 675803)
- From Marko Myllynen <myllynen@redhat.com>:
  - updated SCM integration (BZ# 670453)
- from Masatake YAMATO <yamato@redhat.com>:
  - fixed invocation typo in exception.py (BZ# 634555)
- From Jan Vcelak <jvcelak@redhat.com>:
  - updated selinux plugin (BZ# 573111, 667190)
- From Levente Farkas <lfarkas@lfarkas.org>:
  - adding missing macro for epel-5 configs (BZ# 695298)
- From  Mathieu Bridon <bochecha@fedoraproject.org> and
        Remi Collet <fedora@famillecollet.com>:
  - fix chroot cleanup issues (BZ# 668222)
  - fix ccache ownership issues (BZ# 700983)
- From Dan Horák <dan@danny.cz>:
  - added s390 back as legal arch for s390x (BZ# 678047)
- From Ville Skyttä <ville.skytta@iki.fi>:
  - Fixes shell escaping issue by using tuples rather than strings

>>>>>>> 52af389e
* Fri Feb 18 2011 Clark Williams <williams@redhat.com> - 1.1.9-1
- fix createrepo generated root-owned repository data (BZ# 668278)
- commented out /dev/tty handling code in backend.py (BZ# 609201)
- from Ville Skyttä <ville.skytta@iki.fi>
  - Use completion goodies from bash-completion >= 1.2 if available.
  - Add --scm-enable and --scm-option to bash completion.
  - Delete trailing whitespace.
  - Add --install bash completion.
  - Make --enable/disable-plugin completion work again.
- From Jesse Keating <jkeating@redhat.com>
  - Make "dist" for rawhide configs be "rawhide" (BZ# 506157)
  - Revert "turn off updates-released repository for fedora-14 configs"
- From Mike McLean <mikem@redhat.com>
  - fix typo in el4/5 /dev/tty creation (fh ticket #13, mwhiteley) 
- From Dennis Gilmore <dennis@ausil.us>
  - Revert "disable the updates repos for F-15  they dont yet exist"
  - sparc64 boxes can build 32 bit sparc stuff
  - add rawhide arm config
  - use the s390 mirrorlists for s390 configs
  - disable the updates repos for F-15  they dont yet exist
  - add the f15 mock configs

* Fri Dec 17 2010 Clark Williams <williams@redhat.com> - 1.1.8-1
- corrected examples section of the mock.1 man page
- added logging for 'install' and 'update' commadns (BZ# 594477)
- added log file of root cache creation (BZ# 444796)
- added logging to the scrub command
- added unlockBuildRoot() method to clean up build root lockfile
- added retry logic to mock.util.rmtree
- removed fedora-12 config files
- From Michael Hampton <error@ioerror.us>:
  - Add -f (force) option to userdel when recreating mockbuild user (BZ# 662223)
- From Marko Myllynen <myllynen@redhat.com>:
  - Integrate Mock with SCMs (CVS/Git/SVN)
  - document SCM build options in usage and man page
- From Masatake YAMATO <yamato@redhat.com>:
  - add runtime location of plugins (BZ# 634224)

* Mon Dec 13 2010 Clark Williams <williams@redhat.com> - 1.1.7-1
- add 'legal_host_arches' config option to configs (BZ# 622792)
- add root check and group check (BZ# 662223)
- from Ville Skyttä <ville.skytta@iki.fi>:
  - Try to set up an appropriate default.cfg symlink at post install time
  - Clean up disttag usage
  - Drop obsolete and nonfunctional F-8 bits from specfile
  - Drop no longer used requiresTextFromHdr() and uniqReqs()
  - Install build deps with yum-builddep
  - Add comment why binary packages are built with --nodeps

* Thu Oct 14 2010 Clark Williams <williams@redhat.com> - 1.1.6-1
- replace call to perl with native python edit function
- change permissions of selinux plugin 'filesystems' file
- from Ville Skyttä <ville.skytta@iki.fi>:
  - Find out completions for --*-plugin dynamically
  - Keep $COLUMNS in consolehelper environment for --help formatting
  - Document --scrub, --enable-plugin, and --disable-plugin
  - Fix option name in --enable-plugin/--disable-plugin error string
  - Add --scrub completion
  - Complete on *.spm (*.src.rpm are sometimes named like that e.g. in SUSE)
  - Fix buildsrpm() docstring
  - Error message improvements

* Fri Sep 17 2010 Clark Williams <williams@redhat.com> - 1.1.5-1
- fix typo in exception.py
- add cmpKernelEVR function to compare kernel versions (BZ# 526414)
- change selinux plugin to use tempfilej
- added commandline argument checking for --buildsrpm (BZ# 605800)
- create empty faillog and lastlog in <chroot>/var/log (BZ# 585973 & 633435)
- changed copyin/copyout prints from debug to info
- from Alan Franzoni <mailing@franzoni.eu>:
  - reworked the root object _umountall() method
- fix epel4 chroot cleanup and umountall issue
- add exception trapping code to _unlock_and_rm_chroot() method

* Mon Aug 09 2010 Clark Williams <williams@redhat.com> - 1.1.4-1
- pass selinux status to mock.util.rmtree() (BZ# 614440)
- change integer constants to symbolic errno constants in util.py
- from Paul Howarth <paul@city-fan.org>
  - update packages after unpacking root cache (BZ# 557526)
  - noarch is always a legal arch (BZ# 622170)
  - exclude bind-mounted cache dirs from root cache
  - retain order of umount commands (BZ# 620825)
  - add i586 as legal build target (BZ# 622544)

* Tue Aug 03 2010 Clark Williams <williams@redhat.com> - 1.1.3-1
- fix umount ordering problem with selinux plugin (BZ# 620825)
- setup SELinux state properly (BZ# 620143)

* Fri Jul 30 2010 Clark Williams <williams@redhat.com> - 1.1.2-1
- From Jan Vcelak <jvcelak@redhat.com>:
  - added selinux plugin
- From Kalev Lember <kalev@smartlink.ee>:
  - added max_fs_size parameter for tmpfs plugin
- From Ricky Zhou <rzhou@redhat.com>:
  - allow --sources to specify either single file or directory (BZ# 510409)
- From Dennis Gilmore <dennis@ausil.us>:
  - update the epel-6 mock configs to point at the beta2 mirrorlist urls
- From  Paul B. Schroeder <paulbsch@haywired.net>:
  - add the --scrub option for cleaning up cache (BZ# 450726)
- added f14 configs
- added symlink from /proc/self/fd to /dev/fd in the chroot (BZ# 526414)
- added i686 architecture
- added logic to detect invalid architecture combinations (BZ# 607144)
- added description of how to add user to the mock group (BZ# 570434)
- deleted fedora-10 and fedora-11 configs
- moved rpmdb clean block so that it works with --offline
- changed from referencing defaults.cfs to site-defaults.cfg (BZ# 600487)
- fix cachefile generation filtering logic
- filter out proc,sys,and dev from cache file creation

* Fri May 14 2010 Clark Williams <williams@redhat.com> - 1.1.1-1
- patch from Seth Vidal <skvidal@fedoraproject.org> to handle
  rpmdb cache issue (BZ#591741)

* Thu Mar 11 2010 Jesse Keating <jkeating@redhat.com> - 1.1.0-1
- Make the createrepo command arguments optional
- Make the createrepo call disabled by default

* Fri Feb 19 2010 Clark Williams <williams@redhat.com>- 1.0.6-1
- added code to check for SELinux being enabled or disabled
  and avoid calling 'chcon' if disabled
- add conditional Require of python-hashlib if building for
  the EL5 distro

* Wed Feb 17 2010 Clark Williams <williams@redhat.com>- 1.0.5-1
- from Jesse Keating <jkeating@redhat.com>:
  - fixed 'useradd' option conflict with EPEL (-N vs -n)
  - added Fedora 13 configs

* Wed Feb 10 2010 Clark Williams <williams@redhat.com>- 1.0.4-1
- added patch from Seth Vidal <skvidal@fedoraproject.org> to 
  automatically run createrepo on generated rpms

* Mon Jan 18 2010 Clark Williams <williams@redhat.com>- 1.0.3-1
- add logic for handling --unpriv with --shell (BZ# 522505)

* Wed Dec 23 2009 Clark Williams <williams@redhat.com>- 1.0.2-1
- added IPv6 localhost entry for default /etc/hosts (BZ# 545435)
- removed output of gethostname() in IPv4 localhost entry as this
  caused koji problems and cause 'localhost' to be put into generated
  rpms, rather than the output of hostname
- add code to setup /dev/pts differently on EL* than on FC* hosts

* Wed Nov 25 2009 Clark Williams <williams@redhat.com>- 1.0.1-1
- Patch from Paul Howarth to fix intermittent problems generating
  root cache tarball (BZ# 540997)

* Mon Nov 23 2009 Clark Williams <williams@redhat.com>- 1.0.0-1
- modified pty devpts mount code to actually work (BZ# 510183)
- deleted F9 configs
- version bump to 1.0.0

* Fri Nov 13 2009 Clark Williams <williams@redhat.com>- 0.9.20-1
- conditionalized import of uuid to avoid failure on RHEL5
- added autoconf/automake mojo to prefer using rpmbuild-md5 for
  cross-platform rpm compatibility

* Thu Nov  5 2009 Jesse Keating <jkeating@redhat.com>- 0.9.19-1
- Fix target arch for i386 on 12 and rawhide

* Thu Nov  5 2009 Jesse Keating <jkeating@redhat.com>- 0.9.18-1
- Update for Fedora 12 and 13 configs
- Patch from dgilmore to clean up epel configs
- Update configs for new koji static-repo locations
- Don't automatically update the chroot in a --no-clean scenario

* Wed Jul  8 2009 Clark Williams <williams@redhat.com>- 0.9.17-1
- Patch from Jakub Jelinek <jakub@redhat.com> for mounting
  /dev/pts correctly in the chroot (BZ# 510183)
- raise exception when --shell specified for uninitialized chroot
  (BZ# 506288)
- add directory and infrastructure to allow dbus to run inside
  chroot (BZ# 460574)
- patch from Levente Farkas <lfarkas@lfarkas.org> to fix exclude
  in EPEL 5 x86_64 config

* Mon May 11 2009 Jesse Keating <jkeating@redhat.com> - 0.9.16-1
- Make F11 and rawhide build i586 on i386 targets.

* Mon May 11 2009 Jesse Keating <jkeating@redhat.com> - 0.9.15-1
- Add configs for F11 (jkeating)

* Mon Feb 02 2009 Clark Williams <williams@redhat.com> - 0.9.14-1
- logging cleanup (mikem)
- add new exception for resultdir not available (mebrown)
- moved mock cache dir to /var/cache/mock (williams)
- added version variable and version banner to logs (williams)
- removed import of popen2 to whack deprecated message (williams)
- prevent disabling ccache on epel-5 (tmz)
- added configs for sparc and s390 (dgilmore)
- fixed git log command used in build (tmz)
- added copy of spec/sources for building srpms (mebrown)
- changed unlink to rmdir (mebrown)
- set HOME directory globally (mikeb)
- commented out privlege drop in --copyin (williams)

* Thu Nov 06 2008 Jesse Keating <jkeating@redhat.com> - 0.9.13-1
- Add configs for F10 (jkeating)

* Tue Oct 14 2008 Clark Williams <williams@redhat.com> - 0.9.12-1
- internal setarch support for s390/s390x (mikem)
- Refer to the .newkey location of current Fedora 8/9 updates. (jkeating)
- [bz458234] Picked up corrected patch (pmatilai)

* Thu Sep  4 2008 Clark Williams <williams@redhat.com> - 0.9.11-1
- added workarounds for rawhide rpm (BZ 455387 and 458234)
- disabled tmpfs plugin on epel-4-x86_64
- fixed autotools breakage in configure.ac

* Tue May 20 2008 Jesse Keating <jkeating@redhat.com> - 0.9.10-1
- added fix for building F-8 mock (clark)
- Update epel configs

* Tue Apr 22 2008 Jesse Keating <jkeating@redhat.com> - 0.9.9-1
- Update config files for Fedora 9
- Comment out multilib excludes, no longer needed in F9+ with yum multilib changes

* Mon Mar 31 2008 Jesse Keating <jkeating@redhat.com> - 0.9.8-1
- modify rootcache logic to rebuild cache if config files have newer timestamp
- For Fedora 8 and higher, use priority failover method
- Point to the correct static-repo for rawhide stuff.
- Move "devel" to "rawhide" to match current Fedora naming schemes.

* Thu Jan 31 2008 Michael Brown <mebrown@michaels-house.net> - 0.9.7-1
- redo mock.util.do() to use python subprocess module, which should be
  much more maintainable than our old homegrown code.
- Fix exclude= lines once again. Yum fnmatch parser doesnt understand [!x]
  notation
- add --unpriv and --cwd options to run chroot commands without elevated privs
  and in a specific working directory (under the root).
- mount all filesystems when running chroot commands
- remove redundant ccache init since we now source /etc/profile.d/ccache.sh

* Wed Jan 16 2008 Clark Williams <williams@redhat.com> - 0.9.6-1
- renamed configs and put compat symlinks in place
- misc cleanups (whitespace fixes, info messages, etc.)
- tmpfs plugin fix
- split --target and --arch command line arguments
- changed from -l to --login on bash invocations
- create /dev/full in chroot

* Thu Dec 20 2007 Michael Brown <mebrown@michaels-house.net> - 0.9.5-1
- really fix file-based BuildRequires

* Wed Dec 19 2007 Michael Brown <mebrown@michaels-house.net> - 0.9.4-1
- Result dir was not honoring --uniqueext=
- make rpmbuild run under a chroot login shell
- mock is now noarch due to drop of all binary components
- add tmpfs plugin (disabled by default)
- slightly more friendly logs.

* Fri Dec 14 2007 Clark Williams <williams@redhat.com> - 0.9.3-1
- added '--copyin' and '--copyout' modes
- added makeChrootPath() method to Root
- replaced most ad hock usages of .rootdir with makeChrootPath()
- updated man page && added test cases
- added 'help' target to Makefile.am

* Thu Dec 13 2007 Michael Brown <mebrown@michaels-house.net> - 0.9.2-1
- add '--update' mode
- fix '--shell' mode

* Tue Dec 11 2007 Michael Brown <mebrown@michaels-house.net> - 0.9.1-1
- fix 'mock shell' command when passing more than one arg.
- add --orphanskill mode which only does orphankill
- make 'mock --shell' noninteractive and logged to root.log
- fix for file-based BuildRequires
- add sparcs to constant list for auto-setarch

* Tue Dec 11 2007 Michael Brown <mebrown@michaels-house.net> - 0.8.17-1
- fix 'mock shell' command when passing more than one arg.
- add --orphanskill mode which only does orphankill
- make 'mock --shell' noninteractive and logged to root.log
- fix for file-based BuildRequires
- add sparcs to constant list for auto-setarch

* Sun Dec 09 2007 Michael Brown <mebrown@michaels-house.net> - 0.9.0-1
- drop suid helper and use consolehelper instead.
- add unshare() call rather than clone(CLONE_NEWNS...)

* Sun Dec 09 2007 Michael Brown <mebrown@michaels-house.net> - 0.8.16-1
- drop FC6 configs. FC6 no longer supported
- add --trace cmdline parameter
- make logs slightly less verbose

* Wed Dec 05 2007 Michael Brown <mebrown@michaels-house.net> - 0.8.15-1
- fix traceback when root cache doesnt exist.
- add "--with", "--without", and "--define" cmdline parameters which are passed
  to rpmbuild (courtesy Todd Zullinger)

* Tue Dec 04 2007 Michael Brown <mebrown@michaels-house.net> - 0.8.14-1
- fix traceback when cache dir was not found

* Tue Dec 04 2007 Michael Brown <mebrown@michaels-house.net> - 0.8.13-1
- brown-paper-bag bug where built rpm didnt work due to lack of path 
  substitution in mock.py

* Mon Dec 03 2007 Michael Brown <mebrown@michaels-house.net> - 0.8.12-1
- fix builds of multiple srpms
- fix 'mock install'
- use python-decoratortools for better python 2.3 back compat

* Thu Nov 29 2007 Clark Williams <williams@redhat.com> - 0.8.11-1
- fixes from mebrown:
-   added back -q and -v flags
-   print yum output by default
-   added --offline option
-   cleaned up uid handling

* Mon Nov 26 2007 Michael Brown <mebrown@michaels-house.net> - 0.8.10-1
- fix 'shell' command
- fix a couple different selinux avc denial messages (didnt affect functionality)

* Tue Nov 20 2007 Michael Brown <mebrown@michaels-house.net> - 0.8.9-1
- Fixes so that mock will run cleanly on RHEL5
- Add glib-devel.i386, glib2-devel.i386 to yum exclude list as it breaks
  builds.
- Add backwards-compatibility code for old-style 'automatically assume rebuild'
  convention
- automake symlink accidentally included in tarball rather than file
  (py-compile)
- update manpage

* Mon Nov 19 2007 Michael Brown <mebrown@michaels-house.net> - 0.8.8-1
- make it run correctly when called by the 'root' user
- internal_setarch: optionally run 'setarch' internally. This
  eliminates the need to run "setarch i386 mock ..." when building on
  target_arch != build_arch. This is turned on by default. Limitations:
  must have 'ctypes' python module available, which is only available
  by default in python 2.5, or as an extension module in <= 2.4.
  If the 'ctypes' module is not available, this feature will be
  disabled and you must manually run 'setarch'.
- Does not run 'clean' action for 'shell', 'chroot', 'install', or
  'installdeps' (docs updated)
- fix build for top_builddir != top_srcdir
- fix 'installdeps' so that it works with both rpms/srpms
- missing device file /dev/ptmx was causing 'expect' command to always
  fail. Affected any SRPM build that used 'expect'.
- hard spec file dep on python >= 2.4 due to python syntax changes.
- resultdir can now contain python-string substitutions for any
  variable in the chroot config.
  rebuild my.src.rpm
- add 'dist' variable to all chroot config files so that it is
  available for resultdir substitutions.
- give good error message when logging.ini cannot be found.
- change default logging format to remove verbosity from build.log.
- make logging format configurable from defaults.cfg or chroot cfg.
- less verbose state.log format

* Mon Oct 22 2007 Michael Brown <mebrown@michaels-house.net> - 0.8.4-1
- fix reported 'bad owner/group' from rpm in some configurations.

* Mon Oct 22 2007 Michael Brown <mebrown@michaels-house.net> - 0.8.3-1
- BZ# 336361 -- cannot su - mockbuild
- BZ# 326561 -- update manpage
- BZ# 235141 -- error with immutable bit

* Fri Oct 20 2007 Michael Brown <mebrown@michaels-house.net> - 0.8.0-1
- huge number of changes upstream
- convert to setuid wrapper instead of old setuid helper
- lots of bugfixes and improvements
- /var/cache/yum now saved and bind-mounted
- ccache integration
- rootcache improvements (formerly called autocache)

* Mon Aug 27 2007 Michael Brown <mebrown@michaels-house.net> - 0.7.6-1
- ensure /etc/hosts is created in chroot properly

* Mon Aug 13 2007 Clark Williams <williams@redhat.com> - 0.7.5-2
- build fix from Roland McGrath to fix compile of selinux lib

* Wed Aug 8 2007 Clark Williams <williams@redhat.com> - 0.7.5-1
- orphanskill feature (BZ#221351)

* Wed Aug 8 2007 Michael Brown <mebrown@michaels-house.net> - 0.7.5-1
- add example configs to defaults.cfg
- dont rebuild cache if not clean build (BZ#250425)

* Wed Jul 18 2007 Michael Brown <mebrown@michaels-house.net> - 0.7.4-1
- return child exit status, so we properly report subcommand failures

* Fri Jul  6 2007 Michael Brown <mebrown@michaels-house.net> - 0.7.3-1
- remove redundant defaults.cfg entries.

* Wed Jun 20 2007 Michael Brown <mebrown@michaels-house.net> - 0.7.2-1
- fix exclude list
- remove legacy configs
- disable 'local' repos by default (koji-repos)

* Wed Jun 13 2007 Michael Brown <mebrown@michaels-house.net> - 0.7.1-1
- Fix problem with autocache where different users couldnt share same cache
- Fix problem creating resolv.conf in rootfs
- cleanup perms on rootfs /etc/

* Tue Jun 12 2007 Michael Brown <mebrown@michaels-house.net> - 0.7.1-1
- add EPEL 5 config files

* Mon Jun 11 2007 Clark Williams <williams@redhat.com> - 0.7-1
- fixed bind mount problems
- added code to allow multiple users to use --no-clean
- merged mock-0-6-branch to head and changed version

* Thu Jun  7 2007 Clark Williams <williams@redhat.com> - 0.6.17-1
- added F-7 config files (BZ#242276)
- modified epel configs for changed mirrorlist location (BZ#239981)
- added bind mount of /dev (BZ#236428)
- added copy of /etc/resolv.conf to chroot (BZ#237663 and BZ#238101)

* Tue May 01 2007 Clark Williams <williams@redhat.com> - 0.6.16-1
- timeout code adds new cmdline option that will kill build process after
  specified timeout. Useful for automated builds of things that may hang during
  build and you just want it to fail.

* Tue Apr 10 2007 Clark Williams <williams@redhat.com> - 0.6.15-1
- Fixed typo in FC4 -epel configs (BZ 235490)

* Sat Feb 24 2007 Clark Williams <williams@redhat.com> - 0.6.14-1
- Ville Skyttä's fix for RPM_OPT_FLAGS (BZ 226673)

* Tue Feb 20 2007 Clark Williams <williams@redhat.com> - 0.6.13-1
- Handle --no-clean option when doing yum.conf symlink (BZ 230824)

* Fri Feb 16 2007 Clark Williams <williams@redhat.com> - 0.6.12-1
- added safety symlink for yum.conf

* Wed Feb  7 2007 Clark Williams <williams@redhat.com> - 0.6.11-1
- added error() calls to print command output on failed commands

* Tue Feb  6 2007 Clark Williams <williams@redhat.com> - 0.6.11-1
- added installdeps command for long-term chroot management

* Mon Jan  8 2007 Clark Williams <williams@redhat.com> - 0.6.10-1
- Added Josh Boyer's EPEL config files

* Tue Nov 21 2006 Clark Williams <williams@redhat.com> - 0.6.9-1
- applied Eric Work's patch to fix defaults vs. command line option problem
  (BZ 215168)
- use /etc/mock/defaults.cfg if --configdir specified and no defaults found
  in the specified configdir
  (BZ 209407)
- applied Jesse Keatings patch for arch specifi config files
  (BZ 213516)

* Mon Oct 30 2006 Clark Williams <williams@redhat.com> - 0.6.8-1
- respun tarballs without buildsys rpms

* Mon Oct 30 2006 Clark Williams <williams@redhat.com> - 0.6.7-1
- updated for FC6 release

* Sat Oct 21 2006 Clark Williams <williams@redhat.com> - 0.6.6-1
- bumped version to 0.6.6 (fixed tarball problem)

* Mon Sep 11 2006 Clark Williams <williams@redhat.com> - 0.6.5-1
- changed version number for patch from Karanbir Singh
  (rpm workaround on CentOS 4.4)

* Tue Aug 29 2006 Clark Williams <williams@redhat.com> - 0.6.3-1
- changed version number to indicate fix for bz 204051

* Tue Aug 29 2006 Clark Williams <williams@redhat.com> - 0.6.2-2
- bumped revision for bz 204051

* Wed Aug 23 2006 Clark Williams <williams@redhat.com> - 0.6.2-1
- Updated README
- Fixed link problem in etc/Makefile
- Bumped version number

* Wed Aug 16 2006 Clark Williams <williams@redhat.com>
- Added buildsys-build specfile to docs
- Added disttag
- Bumped release number

* Wed Jun  7 2006 Seth Vidal <skvidal at linux.duke.edu>
- version update

* Tue Apr 11 2006 Seth Vidal <skvidal at linux.duke.edu>
- specfile version iterate

* Tue Dec 27 2005 Seth Vidal <skvidal@phy.duke.edu>
- add patch from Andreas Thienemann - adds man page

* Sat Jun 11 2005 Seth Vidal <skvidal@phy.duke.edu>
- security fix in mock-helper

* Sun Jun  5 2005 Seth Vidal <skvidal@phy.duke.edu>
- clean up packaging for fedora extras

* Thu May 19 2005 Seth Vidal <skvidal@phy.duke.edu>
- second packaging and backing down the yum ver req

* Sun May 15 2005 Seth Vidal <skvidal@phy.duke.edu>
- first version/packaging<|MERGE_RESOLUTION|>--- conflicted
+++ resolved
@@ -118,15 +118,6 @@
 %attr(02775, root, mock) %dir /var/cache/mock
 
 %changelog
-<<<<<<< HEAD
-* Sat May  7 2011 Clark Williams <williams@redhat.com> - 1.1.10-1
-- Fixed problem where mock was not constrained to the chroot (BZ# 669733)
-- From  Mathieu Bridon <bochecha@fedoraproject.org>
-  - fix chroot cleanup issues (BZ# 668222)
-- Fix typo in /dev/tty creation code for EPEL{4,5} (BZ# 675803)
-- From Ville Skyttä <ville.skytta@iki.fi>:
-  - Fixes shell escaping issue by using tuples rather than strings
-=======
 * Fri May 13 2011 Clark Williams <williams@redhat.com> - 1.1.10-1
 - raise exception if running mock and user not member of mock group (BZ# 630791)
 - call setsid() to kill controlling terminal in chroot (BZ# 672713,501096)
@@ -150,7 +141,6 @@
 - From Ville Skyttä <ville.skytta@iki.fi>:
   - Fixes shell escaping issue by using tuples rather than strings
 
->>>>>>> 52af389e
 * Fri Feb 18 2011 Clark Williams <williams@redhat.com> - 1.1.9-1
 - fix createrepo generated root-owned repository data (BZ# 668278)
 - commented out /dev/tty handling code in backend.py (BZ# 609201)
