# next four lines substituted by autoconf
%define major @RELEASE_MAJOR@
%define minor @RELEASE_MINOR@
%define sub @RELEASE_SUBLEVEL@
%define extralevel @RELEASE_RPM_EXTRALEVEL@
%define release_name mock
%define release_version %{major}.%{minor}.%{sub}%{extralevel}

%{!?python_sitelib: %define python_sitelib %(%{__python} -c "from distutils.sysconfig import get_python_lib; print get_python_lib()")}

Summary: Builds packages inside chroots
Name: mock
Version: %{release_version}
Release: 1%{?dist}
License: GPLv2+
Group: Development/Tools
Source: https://fedorahosted.org/mock/attachment/wiki/MockTarballs/%{name}-%{version}.tar.gz
URL: http://fedoraproject.org/wiki/Projects/Mock
BuildRoot: %{_tmppath}/%{name}-%{version}-%{release}-root-%(%{__id_u} -n)
BuildArch: noarch
Requires: python >= 2.4, yum >= 2.4, tar, gzip, python-ctypes, python-decoratortools, usermode
Requires(pre): shadow-utils
BuildRequires: python-devel
%if "%{?dist}" == ".el5"
Requires: python-hashlib
%endif

%description
Mock takes an SRPM and builds it in a chroot

%prep
%setup -q
%if "%{?dist}" == ".fc8"
pushd etc/mock
sed -i -e 's/^#exclude=/exclude=/' -e '/^# The above is not/d' \
    fedora-9-x86_64.cfg fedora-rawhide-x86_64.cfg
popd
%endif

%build
%configure
make

%install
rm -rf $RPM_BUILD_ROOT
make DESTDIR=$RPM_BUILD_ROOT install
mkdir -p $RPM_BUILD_ROOT/var/lib/mock
mkdir -p $RPM_BUILD_ROOT/var/cache/mock
ln -s consolehelper $RPM_BUILD_ROOT/usr/bin/mock

# compatibility symlinks
# (probably be nuked in the future)
pushd $RPM_BUILD_ROOT/etc/mock
ln -s epel-4-i386.cfg   fedora-4-i386-epel.cfg
ln -s epel-4-ppc.cfg    fedora-4-ppc-epel.cfg
ln -s epel-4-x86_64.cfg fedora-4-x86_64-epel.cfg
ln -s epel-5-i386.cfg   fedora-5-i386-epel.cfg
ln -s epel-5-ppc.cfg    fedora-5-ppc-epel.cfg
ln -s epel-5-x86_64.cfg fedora-5-x86_64-epel.cfg
# more compat, from devel/rawhide rename
ln -s fedora-rawhide-i386.cfg fedora-devel-i386.cfg
ln -s fedora-rawhide-x86_64.cfg fedora-devel-x86_64.cfg
ln -s fedora-rawhide-ppc.cfg fedora-devel-ppc.cfg
ln -s fedora-rawhide-ppc64.cfg fedora-devel-ppc64.cfg
popd

%clean
rm -rf $RPM_BUILD_ROOT

%pre
if [ $1 -eq 1 ]; then
    groupadd -r mock >/dev/null 2>&1 || :
fi

%files
%defattr(-, root, root)

# executables
%{_bindir}/mock
%attr(0755, root, root) %{_sbindir}/mock

# python stuff
%{python_sitelib}/*

# config files
%dir  %{_sysconfdir}/%{name}
%config(noreplace) %{_sysconfdir}/%{name}/*.cfg
%config(noreplace) %{_sysconfdir}/%{name}/*.ini
%config(noreplace) %{_sysconfdir}/pam.d/%{name}
%config(noreplace) %{_sysconfdir}/security/console.apps/%{name}

# docs
%{_mandir}/man1/mock.1*
%doc ChangeLog

# build dir
%attr(02775, root, mock) %dir /var/lib/mock

# cache dir
%attr(02775, root, mock) %dir /var/cache/mock

%changelog
<<<<<<< HEAD
=======
* Fri Sep 17 2010 Clark Williams <williams@redhat.com> - 1.0.12-1
- add cmpKernelEVR function to compare kernel versions (BZ# 526414)
- added commandline argument checking for --buildsrpm (BZ# 605800)
- create empty faillog and lastlog in <chroot>/var/log (BZ# 585973 & 633435)
- changed copyin/copyout prints from debug to info
- from Alan Franzoni <mailing@franzoni.eu>:
  - reworked the root object _umountall() method
- fix epel4 chroot cleanup and umountall issue

* Sat Aug 14 2010 Clark Williams <williams@redhat.com> - 1.0.11-1
- fix problem with mock.util.rmtree interaction with selinux plugin
- change integer constants to symbolic from errno package
- from Paul Howarth <paul@city-fan.org>:
  - add i586 as a legal target arch
  - Retain order of umountCmds
  - Exclude bind-mounted cache dirs from root cache
  - noarch is always a legal arch
  - Update packages after unpacking root cache

* Tue Aug  3 2010 Clark Williams <williams@redhat.com> - 1.0.10-1
- append rather than insert umount of /proc/filesystems (BZ# 620825)
- set state correctly for SELinux (BZ# 620143)
- turn off updates-released repository for prerelease fedora-14 configs

* Sat Jul 31 2010 Clark Williams <williams@redhat.com> - 1.0.9-1
- From Jan Vcelak <jvcelak@redhat.com>:
  - added an selinux plugin
- From Kalev Lember <kalev@smartlink.ee>:
  - patch to tmpfs plugin to allow specifying max fs size
- From Ricky Zhou <rzhou@redhat.com>:
  - allow --sources to specify either single file or directory (BZ# 510409)
- From Dennis Gilmore <dennis@ausil.us>:
  - updated epel-6 config files
- From Paul B. Schroeder <paulbsch@haywired.net>:
  - add the --scrub option for cleaning up cache (BZ# 450726)
- added symlink from /proc/self/fd to /dev/fd in the chroot (BZ# 526414)
- changed from referencing defaults.cfs to site-defaults.cfg (BZ# 600487)
- added i686 architecture
- deleted f10 and f11 configs
- fixed cachefile filtering logic
- moved rpmdb clean block of code to work with --offline option
- added logic to detect invalid architecture combinations (BZ# 607144)
- added description of how to add user to the mock group (BZ# 570434)

>>>>>>> f546313a
* Fri Apr 14 2010 Clark Williams <williams@redhat.com> - 1.0.8-1
- rpmdb cache fix from Seth Vidal <skvidal@fedoraproject.org>

* Thu Mar 11 2010 Jesse Keating <jkeating@redhat.com> - 1.0.7-1
- Revert new createrepo feature
- Revert -n/-N useradd change, just use -n as it still works

* Fri Feb 19 2010 Clark Williams <williams@redhat.com>- 1.0.6-1
- added code to check for SELinux being enabled or disabled
  and avoid calling 'chcon' if disabled
- add conditional Require of python-hashlib if building for
  the EL5 distro

* Wed Feb 17 2010 Clark Williams <williams@redhat.com>- 1.0.5-1
- from Jesse Keating <jkeating@redhat.com>:
  - fixed 'useradd' option conflict with EPEL (-N vs -n)
  - added Fedora 13 configs

* Wed Feb 10 2010 Clark Williams <williams@redhat.com>- 1.0.4-1
- added patch from Seth Vidal <skvidal@fedoraproject.org> to 
  automatically run createrepo on generated rpms

* Mon Jan 18 2010 Clark Williams <williams@redhat.com>- 1.0.3-1
- add logic for handling --unpriv with --shell (BZ# 522505)

* Wed Dec 23 2009 Clark Williams <williams@redhat.com>- 1.0.2-1
- added IPv6 localhost entry for default /etc/hosts (BZ# 545435)
- removed output of gethostname() in IPv4 localhost entry as this
  caused koji problems and cause 'localhost' to be put into generated
  rpms, rather than the output of hostname
- add code to setup /dev/pts differently on EL* than on FC* hosts

* Wed Nov 25 2009 Clark Williams <williams@redhat.com>- 1.0.1-1
- Patch from Paul Howarth to fix intermittent problems generating
  root cache tarball (BZ# 540997)

* Mon Nov 23 2009 Clark Williams <williams@redhat.com>- 1.0.0-1
- modified pty devpts mount code to actually work (BZ# 510183)
- deleted F9 configs
- version bump to 1.0.0

* Fri Nov 13 2009 Clark Williams <williams@redhat.com>- 0.9.20-1
- conditionalized import of uuid to avoid failure on RHEL5
- added autoconf/automake mojo to prefer using rpmbuild-md5 for
  cross-platform rpm compatibility

* Thu Nov  5 2009 Jesse Keating <jkeating@redhat.com>- 0.9.19-1
- Fix target arch for i386 on 12 and rawhide

* Thu Nov  5 2009 Jesse Keating <jkeating@redhat.com>- 0.9.18-1
- Update for Fedora 12 and 13 configs
- Patch from dgilmore to clean up epel configs
- Update configs for new koji static-repo locations
- Don't automatically update the chroot in a --no-clean scenario

* Wed Jul  8 2009 Clark Williams <williams@redhat.com>- 0.9.17-1
- Patch from Jakub Jelinek <jakub@redhat.com> for mounting
  /dev/pts correctly in the chroot (BZ# 510183)
- raise exception when --shell specified for uninitialized chroot
  (BZ# 506288)
- add directory and infrastructure to allow dbus to run inside
  chroot (BZ# 460574)
- patch from Levente Farkas <lfarkas@lfarkas.org> to fix exclude
  in EPEL 5 x86_64 config

* Mon May 11 2009 Jesse Keating <jkeating@redhat.com> - 0.9.16-1
- Make F11 and rawhide build i586 on i386 targets.

* Mon May 11 2009 Jesse Keating <jkeating@redhat.com> - 0.9.15-1
- Add configs for F11 (jkeating)

* Mon Feb 02 2009 Clark Williams <williams@redhat.com> - 0.9.14-1
- logging cleanup (mikem)
- add new exception for resultdir not available (mebrown)
- moved mock cache dir to /var/cache/mock (williams)
- added version variable and version banner to logs (williams)
- removed import of popen2 to whack deprecated message (williams)
- prevent disabling ccache on epel-5 (tmz)
- added configs for sparc and s390 (dgilmore)
- fixed git log command used in build (tmz)
- added copy of spec/sources for building srpms (mebrown)
- changed unlink to rmdir (mebrown)
- set HOME directory globally (mikeb)
- commented out privlege drop in --copyin (williams)

* Thu Nov 06 2008 Jesse Keating <jkeating@redhat.com> - 0.9.13-1
- Add configs for F10 (jkeating)

* Tue Oct 14 2008 Clark Williams <williams@redhat.com> - 0.9.12-1
- internal setarch support for s390/s390x (mikem)
- Refer to the .newkey location of current Fedora 8/9 updates. (jkeating)
- [bz458234] Picked up corrected patch (pmatilai)

* Thu Sep  4 2008 Clark Williams <williams@redhat.com> - 0.9.11-1
- added workarounds for rawhide rpm (BZ 455387 and 458234)
- disabled tmpfs plugin on epel-4-x86_64
- fixed autotools breakage in configure.ac

* Tue May 20 2008 Jesse Keating <jkeating@redhat.com> - 0.9.10-1
- added fix for building F-8 mock (clark)
- Update epel configs

* Tue Apr 22 2008 Jesse Keating <jkeating@redhat.com> - 0.9.9-1
- Update config files for Fedora 9
- Comment out multilib excludes, no longer needed in F9+ with yum multilib changes

* Mon Mar 31 2008 Jesse Keating <jkeating@redhat.com> - 0.9.8-1
- modify rootcache logic to rebuild cache if config files have newer timestamp
- For Fedora 8 and higher, use priority failover method
- Point to the correct static-repo for rawhide stuff.
- Move "devel" to "rawhide" to match current Fedora naming schemes.

* Thu Jan 31 2008 Michael Brown <mebrown@michaels-house.net> - 0.9.7-1
- redo mock.util.do() to use python subprocess module, which should be
  much more maintainable than our old homegrown code.
- Fix exclude= lines once again. Yum fnmatch parser doesnt understand [!x]
  notation
- add --unpriv and --cwd options to run chroot commands without elevated privs
  and in a specific working directory (under the root).
- mount all filesystems when running chroot commands
- remove redundant ccache init since we now source /etc/profile.d/ccache.sh

* Wed Jan 16 2008 Clark Williams <williams@redhat.com> - 0.9.6-1
- renamed configs and put compat symlinks in place
- misc cleanups (whitespace fixes, info messages, etc.)
- tmpfs plugin fix
- split --target and --arch command line arguments
- changed from -l to --login on bash invocations
- create /dev/full in chroot

* Thu Dec 20 2007 Michael Brown <mebrown@michaels-house.net> - 0.9.5-1
- really fix file-based BuildRequires

* Wed Dec 19 2007 Michael Brown <mebrown@michaels-house.net> - 0.9.4-1
- Result dir was not honoring --uniqueext=
- make rpmbuild run under a chroot login shell
- mock is now noarch due to drop of all binary components
- add tmpfs plugin (disabled by default)
- slightly more friendly logs.

* Fri Dec 14 2007 Clark Williams <williams@redhat.com> - 0.9.3-1
- added '--copyin' and '--copyout' modes
- added makeChrootPath() method to Root
- replaced most ad hock usages of .rootdir with makeChrootPath()
- updated man page && added test cases
- added 'help' target to Makefile.am

* Thu Dec 13 2007 Michael Brown <mebrown@michaels-house.net> - 0.9.2-1
- add '--update' mode
- fix '--shell' mode

* Tue Dec 11 2007 Michael Brown <mebrown@michaels-house.net> - 0.9.1-1
- fix 'mock shell' command when passing more than one arg.
- add --orphanskill mode which only does orphankill
- make 'mock --shell' noninteractive and logged to root.log
- fix for file-based BuildRequires
- add sparcs to constant list for auto-setarch

* Tue Dec 11 2007 Michael Brown <mebrown@michaels-house.net> - 0.8.17-1
- fix 'mock shell' command when passing more than one arg.
- add --orphanskill mode which only does orphankill
- make 'mock --shell' noninteractive and logged to root.log
- fix for file-based BuildRequires
- add sparcs to constant list for auto-setarch

* Sun Dec 09 2007 Michael Brown <mebrown@michaels-house.net> - 0.9.0-1
- drop suid helper and use consolehelper instead.
- add unshare() call rather than clone(CLONE_NEWNS...)

* Sun Dec 09 2007 Michael Brown <mebrown@michaels-house.net> - 0.8.16-1
- drop FC6 configs. FC6 no longer supported
- add --trace cmdline parameter
- make logs slightly less verbose

* Wed Dec 05 2007 Michael Brown <mebrown@michaels-house.net> - 0.8.15-1
- fix traceback when root cache doesnt exist.
- add "--with", "--without", and "--define" cmdline parameters which are passed
  to rpmbuild (courtesy Todd Zullinger)

* Tue Dec 04 2007 Michael Brown <mebrown@michaels-house.net> - 0.8.14-1
- fix traceback when cache dir was not found

* Tue Dec 04 2007 Michael Brown <mebrown@michaels-house.net> - 0.8.13-1
- brown-paper-bag bug where built rpm didnt work due to lack of path 
  substitution in mock.py

* Mon Dec 03 2007 Michael Brown <mebrown@michaels-house.net> - 0.8.12-1
- fix builds of multiple srpms
- fix 'mock install'
- use python-decoratortools for better python 2.3 back compat

* Thu Nov 29 2007 Clark Williams <williams@redhat.com> - 0.8.11-1
- fixes from mebrown:
-   added back -q and -v flags
-   print yum output by default
-   added --offline option
-   cleaned up uid handling

* Mon Nov 26 2007 Michael Brown <mebrown@michaels-house.net> - 0.8.10-1
- fix 'shell' command
- fix a couple different selinux avc denial messages (didnt affect functionality)

* Tue Nov 20 2007 Michael Brown <mebrown@michaels-house.net> - 0.8.9-1
- Fixes so that mock will run cleanly on RHEL5
- Add glib-devel.i386, glib2-devel.i386 to yum exclude list as it breaks
  builds.
- Add backwards-compatibility code for old-style 'automatically assume rebuild'
  convention
- automake symlink accidentally included in tarball rather than file
  (py-compile)
- update manpage

* Mon Nov 19 2007 Michael Brown <mebrown@michaels-house.net> - 0.8.8-1
- make it run correctly when called by the 'root' user
- internal_setarch: optionally run 'setarch' internally. This
  eliminates the need to run "setarch i386 mock ..." when building on
  target_arch != build_arch. This is turned on by default. Limitations:
  must have 'ctypes' python module available, which is only available
  by default in python 2.5, or as an extension module in <= 2.4.
  If the 'ctypes' module is not available, this feature will be
  disabled and you must manually run 'setarch'.
- Does not run 'clean' action for 'shell', 'chroot', 'install', or
  'installdeps' (docs updated)
- fix build for top_builddir != top_srcdir
- fix 'installdeps' so that it works with both rpms/srpms
- missing device file /dev/ptmx was causing 'expect' command to always
  fail. Affected any SRPM build that used 'expect'.
- hard spec file dep on python >= 2.4 due to python syntax changes.
- resultdir can now contain python-string substitutions for any
  variable in the chroot config.
  rebuild my.src.rpm
- add 'dist' variable to all chroot config files so that it is
  available for resultdir substitutions.
- give good error message when logging.ini cannot be found.
- change default logging format to remove verbosity from build.log.
- make logging format configurable from defaults.cfg or chroot cfg.
- less verbose state.log format

* Mon Oct 22 2007 Michael Brown <mebrown@michaels-house.net> - 0.8.4-1
- fix reported 'bad owner/group' from rpm in some configurations.

* Mon Oct 22 2007 Michael Brown <mebrown@michaels-house.net> - 0.8.3-1
- BZ# 336361 -- cannot su - mockbuild
- BZ# 326561 -- update manpage
- BZ# 235141 -- error with immutable bit

* Fri Oct 20 2007 Michael Brown <mebrown@michaels-house.net> - 0.8.0-1
- huge number of changes upstream
- convert to setuid wrapper instead of old setuid helper
- lots of bugfixes and improvements
- /var/cache/yum now saved and bind-mounted
- ccache integration
- rootcache improvements (formerly called autocache)

* Mon Aug 27 2007 Michael Brown <mebrown@michaels-house.net> - 0.7.6-1
- ensure /etc/hosts is created in chroot properly

* Mon Aug 13 2007 Clark Williams <williams@redhat.com> - 0.7.5-2
- build fix from Roland McGrath to fix compile of selinux lib

* Wed Aug 8 2007 Clark Williams <williams@redhat.com> - 0.7.5-1
- orphanskill feature (BZ#221351)

* Wed Aug 8 2007 Michael Brown <mebrown@michaels-house.net> - 0.7.5-1
- add example configs to defaults.cfg
- dont rebuild cache if not clean build (BZ#250425)

* Wed Jul 18 2007 Michael Brown <mebrown@michaels-house.net> - 0.7.4-1
- return child exit status, so we properly report subcommand failures

* Fri Jul  6 2007 Michael Brown <mebrown@michaels-house.net> - 0.7.3-1
- remove redundant defaults.cfg entries.

* Wed Jun 20 2007 Michael Brown <mebrown@michaels-house.net> - 0.7.2-1
- fix exclude list
- remove legacy configs
- disable 'local' repos by default (koji-repos)

* Wed Jun 13 2007 Michael Brown <mebrown@michaels-house.net> - 0.7.1-1
- Fix problem with autocache where different users couldnt share same cache
- Fix problem creating resolv.conf in rootfs
- cleanup perms on rootfs /etc/

* Tue Jun 12 2007 Michael Brown <mebrown@michaels-house.net> - 0.7.1-1
- add EPEL 5 config files

* Mon Jun 11 2007 Clark Williams <williams@redhat.com> - 0.7-1
- fixed bind mount problems
- added code to allow multiple users to use --no-clean
- merged mock-0-6-branch to head and changed version

* Thu Jun  7 2007 Clark Williams <williams@redhat.com> - 0.6.17-1
- added F-7 config files (BZ#242276)
- modified epel configs for changed mirrorlist location (BZ#239981)
- added bind mount of /dev (BZ#236428)
- added copy of /etc/resolv.conf to chroot (BZ#237663 and BZ#238101)

* Tue May 01 2007 Clark Williams <williams@redhat.com> - 0.6.16-1
- timeout code adds new cmdline option that will kill build process after
  specified timeout. Useful for automated builds of things that may hang during
  build and you just want it to fail.

* Tue Apr 10 2007 Clark Williams <williams@redhat.com> - 0.6.15-1
- Fixed typo in FC4 -epel configs (BZ 235490)

* Sat Feb 24 2007 Clark Williams <williams@redhat.com> - 0.6.14-1
- Ville Skyttä's fix for RPM_OPT_FLAGS (BZ 226673)

* Tue Feb 20 2007 Clark Williams <williams@redhat.com> - 0.6.13-1
- Handle --no-clean option when doing yum.conf symlink (BZ 230824)

* Fri Feb 16 2007 Clark Williams <williams@redhat.com> - 0.6.12-1
- added safety symlink for yum.conf

* Wed Feb  7 2007 Clark Williams <williams@redhat.com> - 0.6.11-1
- added error() calls to print command output on failed commands

* Tue Feb  6 2007 Clark Williams <williams@redhat.com> - 0.6.11-1
- added installdeps command for long-term chroot management

* Mon Jan  8 2007 Clark Williams <williams@redhat.com> - 0.6.10-1
- Added Josh Boyer's EPEL config files

* Tue Nov 21 2006 Clark Williams <williams@redhat.com> - 0.6.9-1
- applied Eric Work's patch to fix defaults vs. command line option problem
  (BZ 215168)
- use /etc/mock/defaults.cfg if --configdir specified and no defaults found
  in the specified configdir
  (BZ 209407)
- applied Jesse Keatings patch for arch specifi config files
  (BZ 213516)

* Mon Oct 30 2006 Clark Williams <williams@redhat.com> - 0.6.8-1
- respun tarballs without buildsys rpms

* Mon Oct 30 2006 Clark Williams <williams@redhat.com> - 0.6.7-1
- updated for FC6 release

* Sat Oct 21 2006 Clark Williams <williams@redhat.com> - 0.6.6-1
- bumped version to 0.6.6 (fixed tarball problem)

* Mon Sep 11 2006 Clark Williams <williams@redhat.com> - 0.6.5-1
- changed version number for patch from Karanbir Singh
  (rpm workaround on CentOS 4.4)

* Tue Aug 29 2006 Clark Williams <williams@redhat.com> - 0.6.3-1
- changed version number to indicate fix for bz 204051

* Tue Aug 29 2006 Clark Williams <williams@redhat.com> - 0.6.2-2
- bumped revision for bz 204051

* Wed Aug 23 2006 Clark Williams <williams@redhat.com> - 0.6.2-1
- Updated README
- Fixed link problem in etc/Makefile
- Bumped version number

* Wed Aug 16 2006 Clark Williams <williams@redhat.com>
- Added buildsys-build specfile to docs
- Added disttag
- Bumped release number

* Wed Jun  7 2006 Seth Vidal <skvidal at linux.duke.edu>
- version update

* Tue Apr 11 2006 Seth Vidal <skvidal at linux.duke.edu>
- specfile version iterate

* Tue Dec 27 2005 Seth Vidal <skvidal@phy.duke.edu>
- add patch from Andreas Thienemann - adds man page

* Sat Jun 11 2005 Seth Vidal <skvidal@phy.duke.edu>
- security fix in mock-helper

* Sun Jun  5 2005 Seth Vidal <skvidal@phy.duke.edu>
- clean up packaging for fedora extras

* Thu May 19 2005 Seth Vidal <skvidal@phy.duke.edu>
- second packaging and backing down the yum ver req

* Sun May 15 2005 Seth Vidal <skvidal@phy.duke.edu>
- first version/packaging<|MERGE_RESOLUTION|>--- conflicted
+++ resolved
@@ -100,8 +100,6 @@
 %attr(02775, root, mock) %dir /var/cache/mock
 
 %changelog
-<<<<<<< HEAD
-=======
 * Fri Sep 17 2010 Clark Williams <williams@redhat.com> - 1.0.12-1
 - add cmpKernelEVR function to compare kernel versions (BZ# 526414)
 - added commandline argument checking for --buildsrpm (BZ# 605800)
@@ -146,7 +144,6 @@
 - added logic to detect invalid architecture combinations (BZ# 607144)
 - added description of how to add user to the mock group (BZ# 570434)
 
->>>>>>> f546313a
 * Fri Apr 14 2010 Clark Williams <williams@redhat.com> - 1.0.8-1
 - rpmdb cache fix from Seth Vidal <skvidal@fedoraproject.org>
 
