--- conflicted
+++ resolved
@@ -22,11 +22,7 @@
 Provides: mock-configs
 
 # distribution-gpg-keys contains GPG keys used by mock configs
-<<<<<<< HEAD
-Requires:   distribution-gpg-keys >= 1.101
-=======
 Requires:   distribution-gpg-keys >= 1.104
->>>>>>> ff71b3d6
 # specify minimal compatible version of mock
 Requires:   mock >= 5.4.post1
 Requires:   mock-filesystem
