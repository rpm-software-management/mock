--- conflicted
+++ resolved
@@ -121,16 +121,9 @@
 %ghost %config(noreplace,missingok) %{_sysconfdir}/mock/default.cfg
 
 %changelog
-<<<<<<< HEAD
-* Thu Jun 06 2019 Miroslav Suchý <msuchy@redhat.com> 30.3-1
-- Add 'fastestmirror=1' to Mageia mock configs (ngompa13@gmail.com)
-- bootstrap: disable sclo* repos for epel --installroot (praiskup@redhat.com)
-- drop Fedora ppc64 configs [RHBZ#1714489]
-=======
 * Thu May 16 2019 Miroslav Suchý <msuchy@redhat.com> 30.3-1
 - Allow AArch64 systems to build 32-bit ARM packages (ngompa13@gmail.com)
 - Fix openSUSE Tumbleweed DistTag definition (ngompa13@gmail.com)
->>>>>>> 7cc9ff7f
 
 * Fri Mar 01 2019 Miroslav Suchý <msuchy@redhat.com> 30.2-1
 - disable modular repos
