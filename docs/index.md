--- conflicted
+++ resolved
@@ -105,13 +105,8 @@
 * [1.4.4](Release-Notes-1.4.4) (2017-08-22) - rename group inside of chroot from mockbuild to mock
 * [1.4.3](Release-Notes-1.4.3) (2017-08-7)
 * [1.4.2](Release-Notes-1.4.2) (2017-06-20)
-<<<<<<< HEAD
 * [1.4.1](Release-Notes-1.4.1) (2017-04-26) - introduced systemd-nspawn and `--old-chroot`option; new option `/dev/hwrng`, `/dev/prandom`; added `%distro_section` for Mageia; bugfixing
-* [1.3.5](Release-Notes-1.3.5) - only for EL6
-=======
-* [1.4.1](Release-Notes-1.4.1) (2017-04-26)
 * [1.3.5](Release-Notes-1.3.5) (2017-03-02)- only for EL6; change path to the “df” in hw-info plugin
->>>>>>> 9f06ae4f
 * [1.3.4](Release-Notes-1.3.4)
 * [1.3.3](Release-Notes-1.3.3) (2017-01-01) - bugfixing; a new config option for the builder hostname; upgraded temporary directories, chroot contains `best=1`
 * [1.3.2](Release-Notes-1.3.2)
