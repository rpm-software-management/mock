---
layout: title
---

# Mock

Mock is a tool for building packages. It can build packages for different architectures and different [Fedora](https://getfedora.org/), [RHEL](https://www.redhat.com/en/technologies/linux-platforms/enterprise-linux), and [Mageia](https://www.mageia.org/) versions than the build host have. Mock creates chroots and builds packages in them. Its only task is to reliably populate a chroot and attempt to build a package in that chroot.

```
$ mock -r fedora-35-x86_64 package.src.rpm
...
Finish: rpmbuild packagei-1.98-1.fc35.src.rpm
Finish: build phase for package-1.98-1.fc35.src.rpm
INFO: Done(package.src.rpm) Config(fedora-35-x86_64) 2 minutes 14 seconds
INFO: Results and/or logs in: /var/lib/mock/fedora-35-x86_64/result
$  ls /var/lib/mock/fedora-35-x86_64/result
build.log  package-1.98-1.fc35.noarch.rpm  package-1.98-1.fc35.src.rpm  hw_info.log  installed_pkgs.log  root.log  state.log

$ mock -r centos-stream+epel-9-s390x package.src.rpm
...
$ mock -r alma+epel-8-x86_64 package.src.rpm
...
```

Mock also offers a multi-package command (`--chain`), that can build chains of packages that depend on each other.

Mock is capable of building SRPMs from source configuration management if the `mock-scm` package is present, then building the SRPM into RPMs. See `--scm-enable` in the documentation.

## Scope

 * Mock is a [`rpmbuild(8)`](https://linux.die.net/man/8/rpmbuild) wrapper. Mock tries to simplify some steps, which would otherwise be boring or complicated.
 * Mock runs `rpmbuild(8)` in an isolated environment consisting of a minimal set of packages.
 * Mock helps you find missing [`BuildRequires`](https://rpm-packaging-guide.github.io/#what-is-a-spec-file) - if it is missing and the package needs it, then the build fails.
 * Mock can build packages for various platforms and architectures. Some combinations of hosts and targets may need an additional configuration depending on your host platform.
 * Mock can prepare a fresh build/development environment for specific RPM-based operating systems.
 * Mock needs to execute some tasks under root privileges, therefore malicious RPMs can put your system at risk. Mock is not safe for unknown RPMs. If you want to build packages from untrusted sources, then use some wrapper around Mock like [OBS](https://openbuildservice.org/), [Copr](https://pagure.io/copr/copr/) or run Mock in a virtual machine.
 * Mock is neither container nor VM. Mock does some isolation, but it does not aim to be fully isolated.
 * Mock helps you open a shell within the buildroot to retrieve artifacts, or run commands for the purpose of debugging the build. It is not intended to run any production or developer application from there. For such purposes, you can use [podman](https://podman.io/) or [Flatpak](https://www.flatpak.org/).

## Content

* [Status](#status)
* [Release Notes](#release-notes)
* [Tarballs](#tarballs)
* [Download](#download)
* [Setup](#setup)
* [Chroot config files](#chroot-config-files)
* [Plugins](#plugins)
* [Features](#features)
* [Using Mock outside your git sandbox](#using-mock-outside-your-git-sandbox)
* [Mock inside Podman, Fedora Toolbox or Docker container](#mock-inside-podman-fedora-toolbox-or-docker-container)
* [FAQ](#faq)
* [Exit codes](#exit-codes)
* [Problems](#problems)
* [Mock configuration](configuration)
* [See Also](#see-also)

## Status

Mock is currently being used for all Fedora builds. It is called by [Koji](https://fedoraproject.org/wiki/Koji) and [Copr](https://copr.fedorainfracloud.org) to build chroots and packages.

Versions in Linux distributions:

<table border="0"><tr><td valign="top">
<img src="https://repology.org/badge/vertical-allrepos/mock.svg?exclude_unsupported=1&header=mock" alt="mock versions" />
</td><td  valign="top">
<img src="https://repology.org/badge/vertical-allrepos/mock-core-configs.svg?exclude_unsupported=1&header=mock-core-configs" alt="mock-core-configs versions" />
</td></tr></table>


## Release Notes
* [3.0](Release-Notes-3.0) (2022-04-07) - Added --list-chroots command, a new seccomp option, Mock is not installable on EL7, dropped Python 2 compatibility.
* [2.16](Release-Notes-2.16) (2021-12-16) - EPEL 8 chroots removed, alternatives added.  New `ssl_extra_certs` option.  Bugfixes.
* [2.15](Release-Notes-2.15) (2021-11-18) - Fix for old-style `mock shell -- commands` variant.
* [2.14](Release-Notes-2.14) (2021-11-04) - Fix for broken `--enablerepo` and `--disablerepo` options.
* [2.13](Release-Notes-2.13) (2021-11-02) - New options `--additional-package` and `--debug-config-expanded`. Bugfixing.
* [2.12](Release-Notes-2.12) (2021-07-19) - bugfixes in Mock, but new config files in mock-core-configs
* [2.11](Release-Notes-2.11) (2021-06-09) - introduced `%{_platform_multiplier}` macro
* [2.10](Release-Notes-2.10) (2021-04-27) - smaller bugfixes
* [2.9](Release-Notes-2.9) (2021-01-18) - bugfixes, EOLed Fedora 31 and EPEL 6 chroots
* [2.8](Release-Notes-2.8) (2020-12-15) - bugfix in --isolation=nspawn, --isolation=simple was used instead
* [2.7](Release-Notes-2.7) (2020-12-01) - external build requires implemented, new rpkg_preprocessor plugin, bugfixes
* [2.6](Release-Notes-2.6) (2020-09-15) - bugfixing --chain mode and --isolation=nspawn
* [2.5](Release-Notes-2.5) (2020-09-03) - setting DNFs user_agent, a new showrc plugin added, new mock-filesystem package introduced
* [2.4](Release-Notes-2.4) (2020-07-21) - exposed btrfs-control, `module_setup_commands` configuration option, copy source CA certificates
* [2.3](Release-Notes-2.3) (2020-05-22) - bugfixes, mostly related to (by default on) bootstrap
* [2.2](Release-Notes-2.2) (2020-04-02) - bugfixing, mostly --bootstrap-chroot issues and mock-in-container use-cases
* [2.1](Release-Notes-2.1) (2020-03-11) - bugfixing
* [2.0](Release-Notes-2.0) (2020-02-07) - new major version, default --bootstrap-chroot
* [1.4.21](Release-Notes-1.4.21) (2019-11-01) - bugfixing
* [1.4.20](Release-Notes-1.4.20) (2019-10-04) - Container image for bootstrap, Mockchain removed, New config option package_manager_max_attempts, Bind mount local repos to bootstrap chroot
* [1.4.19](Release-Notes-1.4.19) (2019-09-10) - bugfixing
* [1.4.18](Release-Notes-1.4.18) (2019-08-27) - subscription-manager support; procenv plugin; automatic forcearch; signals propagated in chroot
* [1.4.17](Release-Notes-1.4.17) (2019-08-08) - Toolbox support, OpenMandriva, `mock --chain`, Dynamic Build Requires enabled by default
* [1.4.16](Release-Notes-1.4.16) (2019-05-22) - python3 on el7
* [1.4.15](Release-Notes-1.4.15) (2019-04-22) - Dynamic Build Requires; configurable list of disabled plugins; nice error for people not in mock group
* [1.4.14](Release-Notes-1.4.14) (2019-02-19) - Jinja2 templates; choose decompress program for root_cache
* [1.4.13](Release-Notes-1.4.13) (2018-08-13) - rawhide is gpg checked; new option `print_main_output`; proxy environmnet variables passed to mock; improved bash completation
* [1.4.11](Release-Notes-1.4.11) (2018-06-12) - new options `--force-arch`, `--spec`, `chrootuser`; MicroDNF support; BSDTar support
* [1.4.10](Release-Notes-1.4.10) (2018-05-10) - new overlayfs plugin; bind_mount can mount even files; chroot_scan can retrieve artifacts even from failed builds; introduced symlinks to rawhide configs
* [1.4.9](Release-Notes-1.4.9) (2018-02-12) - split of stdout and stderr; new option `optstimeout`
* [1.4.8](Release-Notes-1.4.8) (2017-12-22) - new option `--config-opts`
* [1.4.7](Release-Notes-1.4.7) (2017-10-31) - new option `chrootgroup`; config options for bootstrap; recognize DeskOS; handle network namespace in systemd container on our own
* [1.4.6](Release-Notes-1.4.6) (2017-09-15) - separation of mock-core-configs; new command `--debug-config`; short option `-N` for `--no-cleanup-after`
* [1.4.4](Release-Notes-1.4.4) (2017-08-22) - rename group inside of chroot from mockbuild to mock
* [1.4.3](Release-Notes-1.4.3) (2017-08-7)
* [1.4.2](Release-Notes-1.4.2) (2017-06-20)
<<<<<<< HEAD
* [1.4.1](Release-Notes-1.4.1) (2017-04-26)
* [1.3.5](Release-Notes-1.3.5) - only for EL6
* [1.3.4](Release-Notes-1.3.4) -(2017-02-27) new extension for .log `available_pkgs.log` and `installed_pkgs.log`, new configuration files, bugfixing
* [1.3.3](Release-Notes-1.3.3)
* [1.3.2](Release-Notes-1.3.2)
* [1.2.21](Release-Notes-1.2.21)
* [1.2.20](Release-Notes-1.2.20)
=======
* [1.4.1](Release-Notes-1.4.1) (2017-04-26) - introduced systemd-nspawn and `--old-chroot`option; new option `/dev/hwrng`, `/dev/prandom`; added `%distro_section` for Mageia; bugfixing
* [1.3.5](Release-Notes-1.3.5) (2017-03-02)- only for EL6; change path to the “df” in hw-info plugin
* [1.3.4](Release-Notes-1.3.4)
* [1.3.3](Release-Notes-1.3.3) (2017-01-01) - bugfixing; a new config option for the builder hostname; upgraded temporary directories, chroot contains `best=1`
* [1.3.2](Release-Notes-1.3.2) (2016-10-17) - move /usr/sbin/mock/ to /usr/libexec/mock/mock; script in /usr/libexec/ are not in $PATH; F22 configs have been removed; --nocheck works; run mock in Docker; a lot of flake8/pep8/pycodestyle clean-ups
* [1.2.21](Release-Notes-1.2.21) (2016-09-12) - fix privilege escalation via mock-scm; rename of mageia pubkey
* [1.2.20](Release-Notes-1.2.20) (2016-08-17) - just a bugfix release, which uses correct gpg keys for epel in epel* configs.
>>>>>>> 03430144
* [1.2.19](Release-Notes-1.2.19)
* [1.2.18](Release-Notes-1.2.18) (2016-06-10) - Unconditional setup resolver config, added MPS personalities, requires rpm=pyton, use root name instead config name for backups dir, use DNF for F24 chroot, scm plugging handles better submodes and improve prompt
* [1.2.17](Release-Notes-1.2.17)
* [1.2.16](Release-Notes-1.2.16)
* [1.2.15](Release-Notes-1.2.15)
* [1.2.14](Release-Notes-1.2.14)
* [1.2.13](Release-Notes-1.2.13) (2016-08-17)

### Tarballs

Tarballs can be found at https://github.com/rpm-software-management/mock/releases

You can retrieve tarball from the command line:

```
git checkout --hard mock-1.4.20-1
cd mock
tito build --tgz
```

## Download

If you want to contribute to the code, please checkout https://github.com/rpm-software-management/mock for more information.

Otherwise, just run

    dnf install mock

For nightly builds, please refer to [developer documentation](https://github.com/rpm-software-management/mock#nightly)


## Setup

All users that are to use mock must be added to the *mock* group.

    usermod -a -G mock [User name]

:warning: _Mock runs some parts of its code with root privileges. There are known ways to get root access once a user is in the mock group (and once he is able to run mock). This is possible when a user abuses the mock configuration options. Please do not add anyone who is not trustworthy to the mock group!_

:notebook:  To have this change take effect you have to either log out and log back in or run command `newgrp -`

Mock caches the downloaded rpm packages (via the `yum_cache` plugin), which
speeds up subsequent builds by a considerable margin.  Nevertheless, you may
wish to [change the default configuration](configuration) to point to local
repositories to speed up builds.

By default, builds are done in `/var/lib/mock`, so be sure you have room there. You can change this via the `basedir` config option.

## Chroot config files

Mock project provides the `mock-core-configs` package which installs the
default [configuration files](configuration) for various RPM-based Linux
distributions.  This packages is typically installed with Mock by default
(runtime dependency).

Other projects can provide their own configuration files in other packages, we
know of:

* [mock-centos-sig-configs](https://pagure.io/centos-sig-hyperscale/mock-centos-sig-configs)


## Plugins

* [bind_mount](Plugin-BindMount) - bind mountpoints inside the chroot
* [ccache](Plugin-CCache) - compiler cache plugin
* [chroot_scan](Plugin-ChrootScan) - allows you to retrieve build artifacts from buildroot (e.g. additional logs, coredumps)
* [compress_logs](Plugin-CompressLogs) - compress logs
* [hw_info](Plugin-HwInfo) - prints HW information of builder
* [lvm_root](Plugin-LvmRoot) - caching buildroots using LVM
* [mount](Plugin-Mount) - allows you to mount directories into chroot
* [overlayfs](Plugin-Overlayfs) - plugin implementing snapshot functionality (similary to lvm_root)
* [package_state](Plugin-PackageState) - dumps list of available and installed packages
* [pm_request](Plugin-PMRequest) - executes package manager commands requested by processes running in the chroot
* [procenv](Plugin-ProcEnv) - dumps the build process runtime within the chroot.
* [rpkg_preprocessor](Plugin-rpkg-preprocessor) - preprocess the input spec file just before srpm build starts
* [root_cache](Plugin-RootCache) - cache buildroots (as tar file)
* [scm](Plugin-Scm) - SCM integration module - builds directly from Git or Svn
* [selinux](Plugin-SELinux) - on SELinux enabled box, this plugin will pretend, that SELinux is disabled in build environment
* [showrc](Plugin-Showrc) - Log the content of `rpm --showrc` for capturing all defined macros
* [sign](Plugin-Sign) - call command on the produced rpm
* [tmpfs](Plugin-Tmpfs) - mount buildroot directory as tmpfs
* [yum_cache](Plugin-YumCache) - mount `/var/cache/{dnf,yum}` of your host machine to chroot

Plugins can be enabled on command line e.g `--enable-plugin=chroot_scan`. And you can set plugin options using e.g. `'--plugin-option=root_cache:age_check=False'`

Every plugin has a corresponding wiki page with docs.

[Order of plugins hooks](Plugin-Hooks).

## Features

* [container image for bootstrap](Feature-container-for-bootstrap) - set up bootstrap chroot using Podman.
* [bootstrap](Feature-bootstrap) - bootstrapping chroot. I.e., when building F28 on RHEL7, then first install very minimal bootstrap chroot with DNF and rpm from F28 and then use F28's rpm to install final F28 chroot.
* [external dependencies](Feature-external-deps) - use of external dependencies, e.g., `BuildRequires external:pypi:foo`.
* [forcearch](Feature-forcearch) - build for foreign architecture using emulated virtualization.
* [nosync](Feature-nosync) - speed up build by making `fsync`(2) no-op.
* [modularity](Feature-modularity) - support for Fedora Modularity.
* [package managers](Feature-package-managers) - supported package managers
* [rhel chroots](Feature-rhelchroots) - builds for RHEL
* [GPG keys and SSL](feature-gpg-and-ssl) - how to get your GPG keys and SSL certificates to buildroot

## Using Mock outside your git sandbox

Create your SRPM using `rpmbuild -bs`. Then change to the directory where your SRPM was created.

Now you can start mock with
```
mock -r <configname> --rebuild package-1.2-3.src.rpm
```

where `<configname>` is the name of a configuration file from `/etc/mock/`, without the `/etc/mock` path prefix and without the `.cfg` suffix.

Note that you can track the progress of mock using the logs stored in `/var/lib/mock/<configfile>/result`

## Mock inside Podman, Fedora Toolbox or Docker container

By default, Mock uses [systemd-nspawn](https://www.freedesktop.org/software/systemd/man/systemd-nspawn.html) to isolate the build in chroot.  This is
not necessary though if you run Mock inside a container, and Mock is the only
service running there.  NB spawning **containers inside containers** isn't
implemented in Mock, so switching to `--isolation=simple` is mandatory.  Mock
is, though, able to automatically detect a container environment, and switch to
`--isolation=simple`.

One can even run Mock in a rootless Podman container without any special tweaks - the only necessary step is to run the
container with `--privileged` option.  Read the podman-run manual page for more
info, but `--privileged` - by the Podman nature - can not give the process more
permissions than the UID running the podman process already has; in other
words - `podman run --privileged` is a completely different thing from
`docker run --privileged`!

So simply, as any **non-privileged user**, do:

```
$ podman run --rm --privileged -ti fedora:32 bash
# dnf install -y mock
# useradd mockbuilder
# usermod -a -G mock mockbuilder
# su - mockbuilder
$ mock https://some/online.src.rpm
$ mock --shell
#> ...
# etc
```

And similarly in `toolbox enter`.

You can run Mock in Docker container, however, you need to add `SYS_ADMIN`
capability to the docker container (or use `--privileged`).  I.e. run the
container like:

```
docker run --cap-add=SYS_ADMIN ...
```

:warning: Please note that Mock run inside of Docker container skips unsharing
of a namespace, so it runs in the same namespace as any other program in the
same container.  That means you should not run any other application inside of
that container.  Mock prints warning about this.  You can suppress this warning
when you put in the config

```
config_opts['docker_unshare_warning'] = False
```

## FAQ

See separate page: [FAQ](FAQ)

## Exit codes

Mock has various exit codes to signal a problem in the build. See https://github.com/rpm-software-management/mock/blob/master/mock/py/mockbuild/exception.py#L26

## Problems

[List of known issues](https://bugzilla.redhat.com/buglist.cgi?bug_status=NEW&bug_status=ASSIGNED&component=mock&known_name=mock-all&list_id=6164173&product=Fedora&product=Fedora%20EPEL&query_based_on=mock-all&query_format=advanced)

If you encounter a bug running mock, please file it in [Bugzilla](https://bugzilla.redhat.com/enter_bug.cgi?product=Fedora&component=mock): product "Fedora", component mock ([Open Bugs](https://bugzilla.redhat.com/buglist.cgi?query_format=advanced&product=Fedora&component=mock&bug_status=NEW&bug_status=ASSIGNED&bug_status=MODIFIED&bug_status=ON_DEV&bug_status=ON_QA&bug_status=VERIFIED&bug_status=FAILS_QA&bug_status=RELEASE_PENDING&bug_status=POST)).

If your problem is specific to EPEL, then [file it](https://bugzilla.redhat.com/enter_bug.cgi?product=Fedora%20EPEL&component=mock) against the "Fedora EPEL" product instead ([Open Bugs](https://bugzilla.redhat.com/buglist.cgi?query_format=advanced&product=Fedora%20EPEL&component=mock&bug_status=NEW&bug_status=ASSIGNED&bug_status=MODIFIED&bug_status=ON_DEV&bug_status=ON_QA&bug_status=VERIFIED&bug_status=FAILS_QA&bug_status=RELEASE_PENDING&bug_status=POST)).

## Users

If you use Mock, we'd love to hear from you and add you to this [wiki page](https://github.com/rpm-software-management/mock/wiki/Users). It will motivate our future work.

## See Also

* [Using Mock to test package builds](https://fedoraproject.org/wiki/Using_Mock_to_test_package_builds)  has some useful tips for using mock.
* [Mock Setup Using Local Mirror](https://fedoraproject.org/wiki/Docs/Drafts/MockSetupUsingLocalMirror)  Setting up a local mirror using Mock.
* [Legacy/Mock](https://fedoraproject.org/wiki/Archive:Legacy/Mock?rd=Legacy/Mock)  has some useful tips for building packages in mock for older Fedora and Red Hat Linux releases.
* [Increase Mock performance](http://miroslav.suchy.cz/blog/archives/2015/05/28/increase_mock_performance_-_build_packages_in_memory/index.html).
* [RPM Packaging Guide](https://rpm-packaging-guide.github.io/)
* [Modularity Features in Mock](http://frostyx.cz/posts/modularity-features-in-mock)
<|MERGE_RESOLUTION|>--- conflicted
+++ resolved
@@ -105,23 +105,13 @@
 * [1.4.4](Release-Notes-1.4.4) (2017-08-22) - rename group inside of chroot from mockbuild to mock
 * [1.4.3](Release-Notes-1.4.3) (2017-08-7)
 * [1.4.2](Release-Notes-1.4.2) (2017-06-20)
-<<<<<<< HEAD
-* [1.4.1](Release-Notes-1.4.1) (2017-04-26)
-* [1.3.5](Release-Notes-1.3.5) - only for EL6
-* [1.3.4](Release-Notes-1.3.4) -(2017-02-27) new extension for .log `available_pkgs.log` and `installed_pkgs.log`, new configuration files, bugfixing
-* [1.3.3](Release-Notes-1.3.3)
-* [1.3.2](Release-Notes-1.3.2)
-* [1.2.21](Release-Notes-1.2.21)
-* [1.2.20](Release-Notes-1.2.20)
-=======
 * [1.4.1](Release-Notes-1.4.1) (2017-04-26) - introduced systemd-nspawn and `--old-chroot`option; new option `/dev/hwrng`, `/dev/prandom`; added `%distro_section` for Mageia; bugfixing
 * [1.3.5](Release-Notes-1.3.5) (2017-03-02)- only for EL6; change path to the “df” in hw-info plugin
-* [1.3.4](Release-Notes-1.3.4)
+* [1.3.4](Release-Notes-1.3.4) (2017-02-27) - new extension for .log `available_pkgs.log` and `installed_pkgs.log`, new configuration files, bugfixing
 * [1.3.3](Release-Notes-1.3.3) (2017-01-01) - bugfixing; a new config option for the builder hostname; upgraded temporary directories, chroot contains `best=1`
 * [1.3.2](Release-Notes-1.3.2) (2016-10-17) - move /usr/sbin/mock/ to /usr/libexec/mock/mock; script in /usr/libexec/ are not in $PATH; F22 configs have been removed; --nocheck works; run mock in Docker; a lot of flake8/pep8/pycodestyle clean-ups
 * [1.2.21](Release-Notes-1.2.21) (2016-09-12) - fix privilege escalation via mock-scm; rename of mageia pubkey
 * [1.2.20](Release-Notes-1.2.20) (2016-08-17) - just a bugfix release, which uses correct gpg keys for epel in epel* configs.
->>>>>>> 03430144
 * [1.2.19](Release-Notes-1.2.19)
 * [1.2.18](Release-Notes-1.2.18) (2016-06-10) - Unconditional setup resolver config, added MPS personalities, requires rpm=pyton, use root name instead config name for backups dir, use DNF for F24 chroot, scm plugging handles better submodes and improve prompt
 * [1.2.17](Release-Notes-1.2.17)
